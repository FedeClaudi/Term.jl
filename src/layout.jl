module Layout

import Parameters: @with_kw

import Term:
    rint,
    get_lr_widths,
    textlen,
    cint,
    fint,
    rtrim_str,
    ltrim_str,
    do_by_line,
    get_bg_color,
    TERM_THEME,
    string_type

import Term: justify as justify_text
import ..Renderables: RenderablesUnion, Renderable, AbstractRenderable, RenderableText
import ..Consoles: console_width, console_height
import ..Measures: Measure, height, width
import ..Boxes: get_lrow, get_rrow
import ..Style: apply_style
import ..Segments: Segment, get_string_types
using ..Boxes

export Padding, vstack, hstack, pad, pad!, vertical_pad, vertical_pad!
export Spacer, vLine, hLine, PlaceHolder
export leftalign!, center!, rightalign!
export leftalign, center, rightalign
export lvstack, cvstack, rvstack
export Placeholder

# ---------------------------------------------------------------------------- #
#                                    PADDING                                   #
# ---------------------------------------------------------------------------- #
"""
    Padding

Stores information about ammount of padding.
"""
@with_kw struct Padding
    left::Int
    right::Int
    top::Int
    bottom::Int
end

Padding(padding::Tuple) = Padding(padding...)

"""
    pad(text::AbstractString, target_width::Int, method::Symbol)::String

Pad a string to width: `target_width` by adding empty spaces strings " ".
Where the spaces are added depends on the justification `method` ∈ (`:left`, `:center`, `:right`, `:justify`).

#### Examples

``` julia
julia> pad("ciao", 10, :left)
"ciao      "

julia> pad("ciao", 10, :center)
"   ciao   "

julia> pad("ciao", 10, :right)
"      ciao"
```
"""
function pad(text::AbstractString, target_width::Int, method::Symbol; bg = nothing)
    bg = get_bg_color(bg)
    occursin('\n', text) &&
        return do_by_line(ln -> pad(ln, target_width, method; bg = bg), text)

    # get total padding size
    lw = width(text)
    lw ≥ target_width && return text
    return pad(text, target_width, method, lw; bg = bg)
end
<<<<<<< HEAD

"""
    function pad(text::AbstractString, target_width::Int, method::Symbol, lw::Int; bg = nothing)::String

=======

"""
    function pad(text::AbstractString, target_width::Int, method::Symbol, lw::Int; bg = nothing)::String

>>>>>>> d3e94a12
complete string padding but knowing line width of the string.
Useful in cases the line width needs to be enforced instead of obtained through `width(text)`, e.g.
when paddnig a `Link`'s text.
"""
function pad(text::AbstractString, target_width::Int, method::Symbol, lw::Int; bg = nothing)
    stype = string_type(text)
    npads = target_width - lw
    # println("TEXT ", text, " NPADS ", npads, " METHOD ", method, " lw ", lw)
    if method ≡ :left
        p = isnothing(bg) ? ' '^npads : "{$bg}" * ' '^npads * "{/$bg}"
        return text * p |> stype
    elseif method ≡ :right
        p = isnothing(bg) ? ' '^npads : "{$bg}" * ' '^npads * "{/$bg}"
        return p * text |> stype
    else
        nl, nr = get_lr_widths(npads)
        l = isnothing(bg) ? ' '^nl : "{$bg}" * ' '^nl * "{/$bg}"
        r = isnothing(bg) ? ' '^nr : "{$bg}" * ' '^nr * "{/$bg}"
        t = l * text * r
        return t |> stype
    end
end

"""
---
    pad(text::AbstractString, left::Int = 0, right::Int = 0)

Pad a string by a fixed ammount to the left and to the right.
"""
function pad(text::AbstractString, left::Int = 0, right::Int = 0; bg = nothing)
    stype = string_type(text)
    if isnothing(bg)
        (' '^max(0, left) * text * ' '^max(0, right)) |> stype
    else
        l = "{$bg}" * ' '^max(0, left) * "{/$bg}"
        r = "{$bg}" * ' '^max(0, right) * "{/$bg}"
        (l * text * r) |> stype
<<<<<<< HEAD
    end
end

"""
---

    pad(s::Segment, left::Int = 0, right::Int = 0; kwargs...)

Pad a segment.
"""
pad(s::Segment, left::Int = 0, right::Int = 0; kwargs...) = Segment(
    pad(s.text, left, right; kwargs...),
    Measure(s.measure.h, s.measure.w + left + right),
)

function pad(s::Segment, width::Int, method::Symbol; kwargs...)
    return if width <= s.measure.w
        s
    else
        Segment(
            pad(s.text, width, method, s.measure.w; kwargs...),
            Measure(s.measure.h, width),
        )
    end
end
=======
    end
end

"""
---

    pad(s::Segment, left::Int = 0, right::Int = 0; kwargs...)

Pad a segment.
"""
pad(s::Segment, left::Int = 0, right::Int = 0; kwargs...) = Segment(
    pad(s.text, left, right; kwargs...),
    Measure(s.measure.h, s.measure.w + left + right),
)

function pad(s::Segment, width::Int, method::Symbol; kwargs...)
    return if width <= s.measure.w
        s
    else
        Segment(
            pad(s.text, width, method, s.measure.w; kwargs...),
            Measure(s.measure.h, width),
        )
    end
end
>>>>>>> d3e94a12

"""
---
    pad(segments::AbstractVector{Segment}, left::Int = 0, right::Int = 0)

Pad a renderable's segments to the left and the right.
"""
pad(segments::AbstractVector{Segment}, left::Int = 0, right::Int = 0; kwargs...) =
    map((s) -> pad(s, left, right; kwargs...), segments)

"""
---
    pad(ren::AbstractRenderable, left::Int, right::Int)

Pad an `AbstractRenderable` by padding each of its segments.
"""
function pad(ren::AbstractRenderable, left::Int, right::Int; kwargs...)
    segments = pad(ren.segments, left, right; kwargs...)
    return Renderable(segments, Measure(segments))
end

"""
---
    pad(ren::AbstractRenderable; width::Int)


Pad a renderable to achieve a target width.

!!! note
    The padding is added to the left and to the right as needed to achieve the target width.
    The resulting renderable object will be **center** in the target space.

#### Example
```
julia> pad(RenderableText("ciao"); width=10)
    ciao   
```
"""
function pad(ren::AbstractRenderable; width::Int, method = :center)
    ren.measure.w >= width && return ren

    if method == :center
        nl, nr = get_lr_widths(width - ren.measure.w)
    elseif method == :right
        nl, nr = 0, width - ren.measure.w
    else
        nl, nr = width - ren.measure.w, 0
    end
    return pad(ren, nl, nr)
end

"""
    pad!(ren::AbstractRenderable, left::Int, right::Int)

In place version for padding a renderable.
"""
function pad!(ren::AbstractRenderable, left::Int, right::Int)
    ren.segments = pad(ren.segments, left, right)
    ren.measure = Measure(ren.segments)
    nothing
end

"""
    pad!(ren::AbstractRenderable; width::Int)

In place version for padding a renderable to achieve a given width.
"""
function pad!(ren::AbstractRenderable; width::Int)
    ren.measure.w >= width && return ren
    nl, nr = get_lr_widths(width - ren.measure.w)
    return pad!(ren, nl, nr)
end

# ------------------------------- vertical pad ------------------------------- #

"""
vertical_pad(text, target_height::Int, method::Symbol)::String

Vertically pad a string to height: `target_height` by adding empty strings above/below " ".
Where the spaces are added depends on the justification `method` ∈ (:top, :center, :bottom).
"""
function vertical_pad(text::AbstractString, target_height::Int, method::Symbol)
    # get total padding size
    h = height(text)
    h ≥ target_height && return text

    npads = target_height - h
    return if method ≡ :bottom
        vertical_pad(text, npads, 0)
    elseif method ≡ :top
        vertical_pad(text, 0, npads)
    else
        above, below = get_lr_widths(npads)
        vertical_pad(text, above, below)
    end
end

# vertical_pad(text::AbstractString; height::Int, method::Symbol=:center) = vertical_pad(text, height, method)

"""
    vertical_pad(text::AbstractString, above::Int = 0, below::Int = 0)

Vertical pad a string by a fixed ammount to above and below.
"""
function vertical_pad(text::AbstractString, above::Int = 0, below::Int = 0)
    stype = string_type(text)
    space = ' '^(width(text))
    return stype(vstack(fill(space, above)..., text, fill(space, below)...))
end

"""
    vertical_pad(segments::AbstractVector{Segment}, above::Int = 0, below::Int = 0)

Pad a renderable's segments to the above and the below.
"""
function vertical_pad(segments::AbstractVector{Segment}, above::Int = 0, below::Int = 0)
    space = ' '^(segments[1].measure.w)
    above::Vector{Segment} = fill(Segment(space), above)
    below::Vector{Segment} = fill(Segment(space), below)
    return [above..., segments..., below...]
end

"""
    vertical_pad(ren::AbstractRenderable, above::Int, below::Int)

Pad a renderable, vertically.
"""
function vertical_pad(ren::AbstractRenderable, above::Int, below::Int)
    segments = vertical_pad(ren.segments, above, below)
    return Renderable(segments, Measure(segments))
end

"""
vertical_pad(ren::AbstractRenderable; height::Int)

Vertical pad a renderable to achieve a target height.
"""
function vertical_pad(ren::AbstractRenderable; height::Int, method = :center)
    ren.measure.h >= height && return ren
    if method == :center
        n_above, n_below = get_lr_widths(height - ren.measure.h)
    elseif method == :bottom
        n_above, n_below = height - ren.measure.h, 0
    elseif method == :top
        n_above, n_below = 0, height - ren.measure.h
    end
    return vertical_pad(ren, n_above, n_below)
end

"""
    verti0cal_pad!(ren::AbstractRenderable, above::Int, below::Int)

In place version for vertically padding a renderable.
"""
function vertical_pad!(ren::AbstractRenderable, above::Int, below::Int)
    ren.segments = vertical_pad(ren.segments, above, below)
    return ren.measure = Measure(ren.segments)
end

"""
    pad!(ren::AbstractRenderable; width::Int)

In place version for padding a renderable to achieve a given width.
"""
function vertical_pad!(ren::AbstractRenderable; height::Int)
    nl, nr = get_lr_widths(height - ren.measure.h)
    return vertical_pad!(ren, nl, nr)
end

# ---------------------------------------------------------------------------- #
#                                    JUSTIFY                                   #
# ---------------------------------------------------------------------------- #
"""
    leftalign(renderables::RenderablesUnion...)

Pad two (or more) renderables so that they have the same width and they
are left-aligned.

NOTE: the renderables returned  have different type and potentially different size
    from the inputs

# Examples
```julia
p1 = Panel(; width=25)
p2 = Panel(; width=50)
p1, p2 = leftalign(p1, p2)
print(p1/p2)


╭───────────────────────╮                         
╰───────────────────────╯                         
╭────────────────────────────────────────────────╮
╰────────────────────────────────────────────────╯
```
"""
function leftalign(renderables::RenderablesUnion...)
    length(renderables) < 2 && return renderables
    renderables = Renderable.(renderables)
    width = maximum(map(r -> r.measure.w, renderables))
    return map(r -> pad(r, 0, width - r.measure.w), renderables)
end

"""
    leftalign!(renderables::RenderablesUnion...)

In place version of leftalign. 

# Examples
```julia
p1 = Panel(; width=25)
p2 = Panel(; width=50)
leftalign!(p1, p2)
print(p1/p2)


╭───────────────────────╮                         
╰───────────────────────╯                         
╭────────────────────────────────────────────────╮
╰────────────────────────────────────────────────╯
"""
function leftalign!(renderables::RenderablesUnion...)
    length(renderables) < 2 && return renderables
    renderables = Renderable.(renderables)
    width = maximum(map(r -> r.measure.w, renderables))
    for ren in renderables
        pad!(ren, 0, width - ren.measure.w)
    end
end

"""
    center(renderables::RenderablesUnion... )

Pad two (or more) renderables so that they have the same width and they
are centered.

NOTE: the renderables returned  have different type and potentially different size
    from the inputs

# Examples
```julia
p1 = Panel(; width=25)
p2 = Panel(; width=50)
p1, p2 = center(p1, p2)
print(p1/p2)

             ╭───────────────────────╮             
             ╰───────────────────────╯             
╭────────────────────────────────────────────────╮
╰────────────────────────────────────────────────╯
```
"""
function center(renderables::RenderablesUnion...)
    length(renderables) < 2 && return renderables
    renderables = Renderable.(renderables)
    width = maximum(map(r -> r.measure.w, renderables))
    renderables = map(r -> pad(r; width = width), renderables)
    return renderables
end

"""
    center!(renderables::RenderablesUnion... )

In place version of `center`.


# Examples
```julia
p1 = Panel(; width=25)
p2 = Panel(; width=50)
center!(p1, p2)
print(p1/p2)

             ╭───────────────────────╮             
             ╰───────────────────────╯             
╭────────────────────────────────────────────────╮
╰────────────────────────────────────────────────╯
```
"""
function center!(renderables::RenderablesUnion...)
    length(renderables) < 2 && return renderables
    renderables = Renderable.(renderables)
    width = maximum(map(r -> r.measure.w, renderables))
    for ren in renderables
        pad!(ren; width = width)
    end
end

"""
    rightalign(renderables::RenderablesUnion... )

Pad two (or more) renderables so that they have the same width and they
are right aligned.

NOTE: the renderables returned  have different type and potentially different size
    from the inputs

# Examples
```julia
p1 = Panel(; width=25)
p2 = Panel(; width=50)
p1, p2 = rightalign(p1, p2)
print(p1/p2)

                         ╭───────────────────────╮
                         ╰───────────────────────╯
╭────────────────────────────────────────────────╮
╰────────────────────────────────────────────────╯
```
"""
function rightalign(renderables::RenderablesUnion...)
    length(renderables) < 2 && return renderables
    renderables = Renderable.(renderables)
    width = maximum(map(r -> r.measure.w, renderables))
    renderables = map(r -> pad(r, width - r.measure.w, 0), renderables)
    return renderables
end

"""
    rightalign!(renderables::RenderablesUnion... )

In place version of `rightalign`.
# Examples
```julia
p1 = Panel(; width=25)
p2 = Panel(; width=50)
rightalign!(p1, p2)
print(p1/p2)

                         ╭───────────────────────╮
                         ╰───────────────────────╯
╭────────────────────────────────────────────────╮
╰────────────────────────────────────────────────╯
```
"""
function rightalign!(renderables::RenderablesUnion...)
    length(renderables) < 2 && return renderables
    renderables = Renderable.(renderables)
    width = maximum(map(r -> r.measure.w, renderables))

    for ren in renderables
        pad!(ren, width - ren.measure.w, 0)
    end
end

# ---------------------------------------------------------------------------- #
#                                   STACKING                                   #
# ---------------------------------------------------------------------------- #

vstack(s1::String, s2::String; pad::Int = 0) = s1 * '\n'^(pad + 1) * s2

""" 
    vstack(renderables...)

Vertically stack a variable number of renderables to give a new renderable
"""
function vstack(renderables::RenderablesUnion...; pad::Int = 0)
    renderables = leftalign(renderables...)
    segments = if pad > 0
        foldl((a, b) -> a / ('\n'^pad) / b, renderables).segments
    else
        vcat(
            map(
                r -> r isa AbstractRenderable ? getfield(r, :segments) : Segment(r),
                renderables,
            )...,
        )
    end
    return Renderable(segments, Measure(segments))
end

vstack(renderables::Union{AbstractVector,Tuple}; kwargs...) =
    vstack(renderables...; kwargs...)

"""
    hstack(r1::RenderablesUnion, r2::RenderablesUnion   )

Horizontally stack two renderables to give a new renderable.
"""
function hstack(r1::RenderablesUnion, r2::RenderablesUnion; pad::Int = 0)
    r1 = r1 isa AbstractRenderable ? r1 : Renderable(r1)
    r2 = r2 isa AbstractRenderable ? r2 : Renderable(r2)

    # get dimensions of final renderable
    h1 = r1.measure.h
    h2 = r2.measure.h
    Δh = abs(h2 - h1)

    # make sure both renderables have the same number of segments
    if h1 > h2
        s1 = r1.segments
        s2 = vcat(r2.segments, fill(Segment(' '^(r2.measure.w)), Δh))
    elseif h1 < h2
        s1 = vcat(r1.segments, fill(Segment(' '^(r1.measure.w)), Δh))
        s2 = r2.segments
    else
        s1, s2, = r1.segments, r2.segments
    end

    # combine segments
    stype = get_string_types(s1, s2)
    segments = [
        Segment(
            stype(ss1.text * ' '^pad * ss2.text),
            Measure(1, ss1.measure.w + pad + ss2.measure.w),
        ) for (ss1, ss2) in zip(s1, s2)
    ]
    return Renderable(segments, Measure(segments))
end

""" 
    hstack(renderables...)

Horizonatlly stack a variable number of renderables.
"""
function hstack(renderables...; pad::Int = 0)
    renderable = Renderable()
    for (i, ren) in enumerate(renderables)
        renderable = hstack(renderable, ren; pad = i == 1 ? 0 : pad)
    end
    return renderable
end

# --------------------------------- operators -------------------------------- #

"""
    Operators for more coincise layout of renderables
"""

Base.:/(r1::RenderablesUnion, r2::RenderablesUnion) = vstack(r1, r2)

Base.:*(r1::AbstractRenderable, r2::AbstractRenderable) = hstack(r1, r2)
Base.:*(r1::AbstractString, r2::AbstractRenderable) = hstack(r1, r2)
Base.:*(r1::AbstractRenderable, r2::AbstractString) = hstack(r1, r2)

# --------------------------- convenience functions -------------------------- #

"""
    lvstack(renderables::RenderablesUnion...)

Left align renderables and then vertically stack.
"""
lvstack(renderables::RenderablesUnion...; kwargs...)::Renderable =
    vstack(leftalign(renderables...)...; kwargs...)

"""
    lvstack(renderables::RenderablesUnion...)

Center align renderables and then vertically stack.
"""
cvstack(renderables::RenderablesUnion...; kwargs...)::Renderable =
    vstack(center(renderables...)...; kwargs...)

"""
    lvstack(renderables::RenderablesUnion...)

Right align renderables and then vertically stack.
"""
rvstack(renderables::RenderablesUnion...; kwargs...)::Renderable =
    vstack(rightalign(renderables...)...; kwargs...)

rvstack(renderables::Union{Tuple,AbstractVector}; kwargs...) =
    rvstack(renderables...; kwargs...)
cvstack(renderables::Union{Tuple,AbstractVector}; kwargs...) =
    cvstack(renderables...; kwargs...)
lvstack(renderables::Union{Tuple,AbstractVector}; kwargs...) =
    lvstack(renderables...; kwargs...)

# ---------------------------------------------------------------------------- #
#                                LINES & SPACER                                #
# ---------------------------------------------------------------------------- #
abstract type AbstractLayoutElement <: AbstractRenderable end

# ---------------------------------- spacer ---------------------------------- #
"""
        Spacer

A box of empty text with given width and height.
"""
mutable struct Spacer <: AbstractLayoutElement
    segments::Vector{Segment}
    measure::Measure
end

function Spacer(height::Int, width::Int; char::Char = ' ')
    seg = Segment(char^width)
    return Spacer(fill(seg, height), Measure(height, seg.measure.w))
end

Spacer(height::Number, width::Number; char::Char = ' ') =
    Spacer(rint(height), rint(width); char = char)

# ----------------------------------- vline ---------------------------------- #
"""
    vLine

A multi-line renderable with each line made of a | to create a vertical line.
"""
mutable struct vLine <: AbstractLayoutElement
    segments::Vector{Segment}
    measure::Measure
end

"""
    vLine(height::Number, style::Union{String, Nothing}; box::Symbol=:ROUNDED)

Create a `vLine` given a height and, optionally, style information.
"""
function vLine(
    height::Int;
    style::String = TERM_THEME[].line,
    box::Symbol = TERM_THEME[].box,
    char::Union{Char,Nothing} = nothing,
)
    char = isnothing(char) ? BOXES[box].head.left : char
    line = apply_style("{" * style * "}" * char * "{/" * style * "}\e[0m")
    return vLine(fill(Segment(line), height), Measure(height, 1))
end

"""
    vLine(ren::AbstractRenderable; kwargs...)

Construct a vLine with the same height as a renderable.
"""
vLine(ren::AbstractRenderable; kwargs...) = vLine(ren.measure.h; kwargs...)

"""
    vLine(; style::Union{String, Nothing}=nothing, box::Symbol=:ROUNDED)

Create a `vLine` as tall as the `stdout` console.
"""
vLine(; style::String = TERM_THEME[].line, box::Symbol = TERM_THEME[].box) =
    vLine(console_height(stdout); style = style, box = box)

# ----------------------------------- hLine ---------------------------------- #

"""
    hLine

A 1-line renderable made of repeated character from a Box.
"""
mutable struct hLine <: AbstractLayoutElement
    segments::Vector{Segment}
    measure::Measure
end

"""
    hLine(width::Number, style::Union{String, Nothing}; box::Symbol=TERM_THEME[].box)

Create a styled `hLine` of given width.
"""
hLine(width::Int; style::String = TERM_THEME[].line, box::Symbol = TERM_THEME[].box) =
    hLine([Segment(BOXES[box].row.mid^width * "\e[0m", style)], Measure(1, width))

"""
    hLine(width::Number, text::String; style::Union{String, Nothing}=nothing, box::Symbol=TERM_THEME[].box)

Creates an hLine object with texte centered horizontally.
"""
function hLine(
    width::Number,
    text::String;
    style::String = TERM_THEME[].line,
    box::Symbol = TERM_THEME[].box,
    pad_txt::Bool = true,
)
    box = BOXES[box]
    text = apply_style(text) * "{$style}"
    tl, tr = get_lr_widths(textlen(text))
    lw, rw = get_lr_widths(width)
    _pad = pad_txt ? " " : get_lrow(box, 1, :top; with_left = false)

    line =
        "{$style}" *
        get_lrow(box, lw - tl, :top; with_left = false) *
        _pad *
        text *
        _pad *
<<<<<<< HEAD
=======
        "{$style}" *
>>>>>>> d3e94a12
        get_rrow(box, rw - tr, :top; with_right = false) *
        "{/$style}{/$style}" *
        "\e[0m"

    return hLine([Segment(line)], Measure(1, width))
end

"""
    hLine(; style::Union{String, Nothing}=nothing, box::Symbol=TERM_THEME[].box)

Construct an `hLine` as wide as the `stdout`.
"""
hLine(; style::String = TERM_THEME[].line, box::Symbol = TERM_THEME[].box) =
    hLine(console_width(stdout); style = style, box = box)

"""
    hLine(text::AbstractString; style::Union{String, Nothing}=nothing, box::Symbol=TERM_THEME[].box)

Construct an `hLine` as wide as the `stdout` with centered text.
"""
hLine(
    text::AbstractString;
    style::String = TERM_THEME[].line,
    box::Symbol = TERM_THEME[].box,
) = hLine(console_width(stdout), text; style = style, box = box)

"""
    hLine(ren::AbstractRenderable; kwargs)

Construct an hLine with same width as a renderable.
"""
hLine(ren::AbstractRenderable; kwargs...) = hLine(ren.measure.w; kwargs...)

# -------------------------------- PlaceHolder ------------------------------- #

"""
    mutable struct PlaceHolder <: AbstractLayoutElement
        segments::Vector{Segment}
        measure::Measure
    end
A `renderable` used as a place holder when creating layouts (e.g. with `grid`).

# Examples
```julia

println(PlaceHolder(25, 10))

╲ ╲ ╲ ╲ ╲ ╲ ╲ ╲ ╲ ╲ ╲ ╲
╲ ╲ ╲ ╲ ╲ ╲ ╲ ╲ ╲ ╲ ╲ ╲ 
╲ ╲ ╲ ╲ ╲ ╲ ╲ ╲ ╲ ╲ ╲ ╲
╲ ╲ ╲ ╲ ╲ ╲ ╲ ╲ ╲ ╲ ╲ ╲ 
╲ ╲ ╲ (25 × 10) ╲ ╲ ╲ ╲
╲ ╲ ╲ ╲ ╲ ╲ ╲ ╲ ╲ ╲ ╲ ╲ 
╲ ╲ ╲ ╲ ╲ ╲ ╲ ╲ ╲ ╲ ╲ ╲
╲ ╲ ╲ ╲ ╲ ╲ ╲ ╲ ╲ ╲ ╲ ╲ 
╲ ╲ ╲ ╲ ╲ ╲ ╲ ╲ ╲ ╲ ╲ ╲
╲ ╲ ╲ ╲ ╲ ╲ ╲ ╲ ╲ ╲ ╲ ╲ 
```
"""
mutable struct PlaceHolder <: AbstractLayoutElement
    segments::Vector{Segment}
    measure::Measure
end

function place_holder_line(w, i)
    if w > 1
        if w % 2 == 0
            left, right = w ÷ 2, w ÷ 2
            line = i == 0 ? "╲ "^(left) : " ╲"^(right)
        else
            left = cint(w / 2)
            line = i == 0 ? "╲ "^(left) : " ╲"^(left)
            line = ltrim_str(line, w)
        end

    else
        line = i == 0 ? '╲' : ' '
    end
    return line
end

"""
    PlaceHolder(
        h::In,
        w::Int;
        style::String = "dim",
        text::Union{Nothing,String} = nothing,
    )

Create a `PlaceHolder` with additional style information.
"""
function PlaceHolder(
    h::Int,
    w::Int;
    style::String = "dim",
    text::Union{Nothing,String} = nothing,
)
    # create lines of renderable
    b1 = place_holder_line(w, 0)
    b2 = place_holder_line(w, 1)
    lines::Vector{Segment} = map(i -> Segment(i % 2 != 0 ? b1 : b2, style), 1:h)

    # insert renderable size at center
    text = something(text, "($h × $w)")
    text = "  " * text * "  "
    text = width(text) % 2 == 0 ? " " * text : text
    l = width(text)

    if l < (w / 2) && w > 13
        f = w < 30 ? 2.5 : 3
        _w = cint(ncodeunits(lines[1].text) / f)
        _l = cint(l / 2)

        original = lines[cint(h / 2)].text
        lines[cint(h / 2)] = Segment(
            ltrim_str(original, _w - _l) *
            "{default bold white}" *
            text *
            "{/default bold white}{$style}" *
            rtrim_str(original, _w + _l),
        )
    end

    return PlaceHolder(lines, Measure(lines))
end

PlaceHolder(ren::AbstractRenderable; kwargs...) =
    PlaceHolder(ren.measure.h, ren.measure.w; kwargs...)

end<|MERGE_RESOLUTION|>--- conflicted
+++ resolved
@@ -77,17 +77,10 @@
     lw ≥ target_width && return text
     return pad(text, target_width, method, lw; bg = bg)
 end
-<<<<<<< HEAD
 
 """
     function pad(text::AbstractString, target_width::Int, method::Symbol, lw::Int; bg = nothing)::String
 
-=======
-
-"""
-    function pad(text::AbstractString, target_width::Int, method::Symbol, lw::Int; bg = nothing)::String
-
->>>>>>> d3e94a12
 complete string padding but knowing line width of the string.
 Useful in cases the line width needs to be enforced instead of obtained through `width(text)`, e.g.
 when paddnig a `Link`'s text.
@@ -125,13 +118,11 @@
         l = "{$bg}" * ' '^max(0, left) * "{/$bg}"
         r = "{$bg}" * ' '^max(0, right) * "{/$bg}"
         (l * text * r) |> stype
-<<<<<<< HEAD
-    end
-end
-
-"""
----
-
+    end
+end
+
+
+"""
     pad(s::Segment, left::Int = 0, right::Int = 0; kwargs...)
 
 Pad a segment.
@@ -151,33 +142,6 @@
         )
     end
 end
-=======
-    end
-end
-
-"""
----
-
-    pad(s::Segment, left::Int = 0, right::Int = 0; kwargs...)
-
-Pad a segment.
-"""
-pad(s::Segment, left::Int = 0, right::Int = 0; kwargs...) = Segment(
-    pad(s.text, left, right; kwargs...),
-    Measure(s.measure.h, s.measure.w + left + right),
-)
-
-function pad(s::Segment, width::Int, method::Symbol; kwargs...)
-    return if width <= s.measure.w
-        s
-    else
-        Segment(
-            pad(s.text, width, method, s.measure.w; kwargs...),
-            Measure(s.measure.h, width),
-        )
-    end
-end
->>>>>>> d3e94a12
 
 """
 ---
@@ -755,10 +719,7 @@
         _pad *
         text *
         _pad *
-<<<<<<< HEAD
-=======
         "{$style}" *
->>>>>>> d3e94a12
         get_rrow(box, rw - tr, :top; with_right = false) *
         "{/$style}{/$style}" *
         "\e[0m"
