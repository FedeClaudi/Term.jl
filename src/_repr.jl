import Term: default_width
import OrderedCollections: OrderedDict

function repr_get_obj_fields_display(obj)
    field_names = fieldnames(typeof(obj))
    theme = TERM_THEME[]
    length(field_names) == 0 && return RenderableText(
        "$obj{$(theme.repr_type)}::$(typeof(obj)){/$(theme.repr_type)}",
    )
    field_types = map(f -> "::" * string(f), typeof(obj).types)
    _values = map(f -> getfield(obj, f), field_names)

    fields = map(
        ft -> RenderableText(
            apply_style(string(ft[1]), theme.repr_accent) *
            apply_style(string(ft[2]), theme.repr_type),
        ),
        zip(field_names, field_types),
    )

    values = []
    for val in _values
        val = str_trunc(string(val), 45)
        push!(values, RenderableText.(val; style = theme.repr_values))
    end

    line = vLine(length(fields); style = theme.repr_line)
    space = Spacer(length(fields), 1)

    return rvstack(fields...) * line * space * lvstack(values...)
end

"""
    typename(typedef::Expr)

Get the name of a type as an expression
"""
typename(typedef::Expr) =
    if typedef.args[2] isa Symbol
        typedef.args[2]
    elseif typedef.args[2].args[1] isa Symbol
        typedef.args[2].args[1]
    elseif typedef.args[2].args[1].args[1] isa Symbol
        typedef.args[2].args[1].args[1]
    else
        error("Could not parse type-head from: $typedef")
    end

repr_panel(
    obj,
    content,
    subtitle;
    width = min(console_width() - 10, default_width()),
    justify = :center,
    kwargs...,
) = Panel(
    content;
    fit = true,
    title = isnothing(obj) ? obj : escape_brackets(string(typeof(obj))),
    title_justify = :left,
    width = width,
    justify = justify,
    style = TERM_THEME[].repr_panel,
    title_style = TERM_THEME[].repr_name,
    padding = (1, 1, 1, 1),
    subtitle = subtitle,
    subtitle_justify = :right,
    kwargs...,
)

function vec_elems2renderables(v::Union{Tuple,AbstractVector}, N, max_w; ellipsis = false)
<<<<<<< HEAD
    # shortsting(x) = x isa AbstractRenderable ? info(x) : str_trunc(string(x), max_w)
=======
    v = Vector(v)  # necessary to handle sparse vectors

>>>>>>> 1d677b44
    shortsting(x) = x isa AbstractRenderable ? info(x) : str_trunc(string(x), max_w)
    out = highlight.(shortsting.(v[1:N]))

    ellipsis && length(v) > N && push!(out, " ⋮";)
    return out
end

function matrix2content(mtx::AbstractMatrix; max_w = 12, max_items = 50, max_D = 10)
    max_D = console_width() < 150 ? 5 : max_D
    N = min(max_items, size(mtx, 1))
    D = min(max_D, size(mtx, 2))

    _D = size(mtx, 2) > max_D ? D - 1 : D
    columns = [vec_elems2renderables(mtx[:, i], N, max_w; ellipsis = true) for i in 1:_D]

    # add a column of ellipses
    if size(mtx, 2) > max_D
        c = repeat(["⋯"], length(columns[1]) - 1)
        push!(c, size(mtx, 1) <= max_items ? "⋯" : "⋱")
        push!(columns, c)

        headers = "(" .* string.(1:(length(columns) - 1)) .* ")" |> collect
        push!(headers, "($(size(mtx, 2)))")
    else
        headers = "(" .* string.(1:length(columns)) .* ")" |> collect
    end

    # add a column of numbers
    if size(mtx, 1) <= max_items
        pushfirst!(columns, "{dim}(" .* string.(1:length(columns[1])) .* "){/dim}")
    else
        nums = "{dim}(" .* string.(1:(length(columns[1]) - 1)) .* "){/dim}"
        push!(nums, "")
        pushfirst!(columns, nums)
    end
    pushfirst!(headers, "")

    content = Table(
        OrderedDict(map(i -> headers[i] => columns[i], 1:length(columns)));
        vpad = 0,
        hpad = 1,
        compact = true,
        box = :NONE,
        header_style = "dim",
        header_justify = :center,
        columns_justify = :left,
    )
    return content
end

function vec2content(vec::Union{Tuple,AbstractVector})
    max_w = default_width()
    max_items = 50
    N = min(max_items, length(vec))

    N == 0 && return "{bright_blue}empty vector{/bright_blue}"

    vec_items = vec_elems2renderables(vec, N, max_w)
    counts = "(" .* string.(1:length(vec_items)) .* ")"

    length(vec) > N && begin
        push!(vec_items, " ⋮";)
        push!(counts, "";)
    end

    content = Table(
        [counts vec_items];
        show_header = false,
        columns_justify = [:right, :left],
        columns_style = ["dim", "default"],
        # columns_widths = [12, 60],
        vpad = 0,
        hpad = 2,
        compact = true,
        box = :NONE,
    )

    return content
end

style_function_methods(fun; kwargs...) =
    style_function_methods(fun, methods(fun); kwargs...)

style_function_methods(fun, _methods::Base.MethodList; kwargs...) =
    style_function_methods(fun, string(_methods); kwargs...)

"""
Create a styled list of methods for a function.
Accepts `string(methods(function))` as argument.
"""
function style_function_methods(fun, methods::String; max_n = 11, width = default_width())
    _methods = split_lines(methods)
    N = length(_methods)

    _methods = length(_methods) > 1 ? _methods[2:min(max_n, N)] : []
    _methods = map(m -> join(split(join(split(m, "]")[2:end]), " in ")[1]), _methods)
    _methods = map(
        m -> replace(
            m,
            string(fun) => "{bold #a5c6d9}$(string(fun)){/bold #a5c6d9}";
            count = 1,
        ),
        _methods,
    )
    counts = RenderableText.("(" .* string.(1:length(_methods)) .* ") "; style = "bold dim")
    if (m = N - length(_methods) - 1) > 0
        push!(
            _methods,
            "\n{bold dim bright_blue}$m{/bold dim bright_blue}{dim bright_blue} $(plural("method", m)) omitted...{/dim bright_blue}",
        )
    end
    methods_contents = if N > 1
        methods_texts = RenderableText.(highlight.(_methods); width = width - 20)
        join(string.(map(i -> counts[i] * methods_texts[i], 1:length(counts))), '\n')
    else
        fun |> methods |> string |> split_lines |> first
    end
    return methods_contents, N
end<|MERGE_RESOLUTION|>--- conflicted
+++ resolved
@@ -69,12 +69,7 @@
 )
 
 function vec_elems2renderables(v::Union{Tuple,AbstractVector}, N, max_w; ellipsis = false)
-<<<<<<< HEAD
-    # shortsting(x) = x isa AbstractRenderable ? info(x) : str_trunc(string(x), max_w)
-=======
     v = Vector(v)  # necessary to handle sparse vectors
-
->>>>>>> 1d677b44
     shortsting(x) = x isa AbstractRenderable ? info(x) : str_trunc(string(x), max_w)
     out = highlight.(shortsting.(v[1:N]))
 
