--- conflicted
+++ resolved
@@ -166,11 +166,7 @@
 """
     Tree(data::Union{AbstractDict, Pair}; level=0, title::String="tree", kwargs...)
 
-<<<<<<< HEAD
-Construct a `Tree` out of a `AbstractDict`. Recursively handle nested `AbstractDict`s.
-=======
 Construct a `Tree` out of a `Dict` or `OrderedDict`. Recursively handle nested `Dict`s.
->>>>>>> 81d317d0
 """
 function Tree(
     data::Union{AbstractDict,Pair,Vector};
