--- conflicted
+++ resolved
@@ -383,7 +383,6 @@
     h,
     vertical_justify,
 )
-<<<<<<< HEAD
     content = do_by_line(
         y -> apply_style(" " * pad(y, w - 2, justify) * " ", style),
         str_trunc(x, w - hor_pad),
@@ -394,8 +393,7 @@
 
     return vertical_pad(content, h, vertical_justify)
 end
-=======
->>>>>>> 81d317d0
+
 
 """
     cell(x::AbstractString, hor_pad::Int, h::Int, w::Int, justify::Symbol, style::String, vertical_justify::Symbol)
