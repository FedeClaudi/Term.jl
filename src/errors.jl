module Errors

import Base: show_method_candidates, ExceptionStack, InterpreterIP

import Term:
    highlight,
    str_trunc,
    reshape_text,
    load_code_and_highlight,
    default_stacktrace_width,
    escape_brackets,
    unescape_brackets,
    remove_markup

import ..Layout:
    hLine, rvstack, cvstack, rvstack, vstack, vLine, Spacer, hstack, lvstack, pad
import ..Renderables: RenderableText, AbstractRenderable
import ..Panels: Panel

export install_term_stacktrace

include("_errors.jl")

const ErrorsExplanations = Dict(
    ArgumentError => "The parameters to a function call do not match a valid signature.",
    AssertionError => "comes up when an assertion's check fails (e.g., `@assert 1==2`)",
    BoundsError => "comes up when trying to acces a container at invalid position (e.g., a string a='abcd' with 4 characters cannot be accessed as a[5]).",
    DimensionMismatch => "comes up when trying to perform an operation on objects which don't have matching dimensionality (e.g., summing matrixes of different size).",
    DivideError => "comes up when attempting integer division with 0 as denominator. {blue}2/0=Inf{/blue} is okay, but {orange1}div(2, ){/orange1} will give an error",
    DomainError => "comes up when the argument to a function is outside its domain (e.g., √(-1))",
    ErrorException => "is a generic error type",
    KeyError => "comes up when attempting to access a non-existing {blue}Dict{/blue} key.",
    InexactError => "comes up when a type cannot exactly be converted to another (e.g. Int(2.5) cannot convert Float64 to Int64, but Int(round(2.5)) will work)",
    LoadError => "occurs when another comes up while evaluating 'include', 'require' or 'using' statements",
    MethodError => "comes up when to method can be found with a given name and for a given set of argument types.",
    StackOverflowError => "usually comes up when functions call each other recursively.",
    TypeError => "is a type assertion failure, or calling an intrinsic function with an incorrect argument type.",
    UndefKeywordError => "comes up when a function has a keyword argument with no default value and no value is passed to a function call",
    UndefVarError => "comes up when a variable is used which is either not defined, or, which is not visible in the current variables scope (e.g.: variable defined in function A and used in function B)",
)

_width() = min(console_width(stderr), 100)

# ----------------------- error type specific messages ----------------------- #

# ! ARGUMENT ERROR
error_message(er::ArgumentError) = er.msg, ""

# ! ASSERTION ERROR
error_message(er::AssertionError) = return er.msg, ""

# ! BOUNDS ERROR
function error_message(er::BoundsError)
    # @info "bounds error" er fieldnames(typeof(er))
    obj = escape_brackets(string(typeof(er.a)))
    println(obj)
    if er.a isa AbstractArray
        obj = "a `$obj` width shape $(string(size(er.a)))"
    end
    main_msg = "Attempted to access $(obj) at index $(er.i)"

    additional_msg = ""

    if isdefined(er, :a)
        if er.a isa AbstractString
            nunits = ncodeunits(er.a)
            additional_msg = "S\ntring has $nunits codeunits, $(length(er.a)) characters."
        end
    else
        additional_msg = "\n{red}Variable is not defined!.{/red}"
    end

    return highlight(main_msg), additional_msg
end

# ! Domain ERROR
function error_message(er::DomainError)
    # @info "err exceprion" er fieldnames(DomainError) er.val
    # msg = split(er.msg, " around ")[1]
    return er.msg, "\nThe invalid value is: $(er.val)."
end

# ! DimensionMismatch
error_message(er::DimensionMismatch) = er.msg, ""

# ! DivideError
error_message(er::DivideError) = "Attempted integer division by {bold}0{/bold}", ""

# ! EXCEPTION ERROR
function error_message(er::ErrorException)
    # @info "err exceprion" er fieldnames(ErrorException) er.msg
    msg = split(er.msg, " around ")[1]
    return msg, ""
end

# !  KeyError
function error_message(er::KeyError)
    # @info "err KeyError" er fieldnames(KeyError)
<<<<<<< HEAD
    key = truncate(string(er.key), 40)
=======
    key = str_trunc(er.key, 40)
>>>>>>> c6a6bf28
    msg = "Key `$(key)` not found!"
    return msg, ""
end

# ! InexactError
function error_message(er::InexactError)
    # @info "load error message"  fieldnames(InexactError)
    msg = "Cannot convert $(er.val) to type ::$(er.T)"
    subm = "\nConversion error in function: $(er.func)"
    return msg, subm
end

# ! LoadError
function error_message(er::LoadError)
    # @info "load error message"  fieldnames(LoadError)
    msg = "At {grey62 underline}$(er.file){/grey62 underline} line {bold}$(er.line){/bold}"
    subm = "The cause is an error of type: {bright_red}$(string(typeof(er.error)))"
    return msg, subm
end

# ! METHOD ERROR
method_error_regex = r"(?<group>\!Matched\:\:(\w|\.)+)"
function method_error_candidate(fun, candidate)
    # highlight non-matched types
    candidate = replace(
        candidate,
        method_error_regex => SubstitutionString("{red}" * s"\g<0>" * "{/red}"),
    )
    # remove
    candidate = replace(candidate, "!Matched" => "")

    # highlight fun
    candidate = replace(candidate, string(fun) => "{bold yellow}$(fun){/bold yellow}")
    return candidate
end

function error_message(er::MethodError; kwargs...)
    f = er.f
    ft = typeof(f)
    name = ft.name.mt.name
    kwargs = ()
    if endswith(string(ft.name.name), "##kw")
        f = er.args[2]
        ft = typeof(f)
        name = ft.name.mt.name
        arg_types_param = arg_types_param[3:end]
        kwargs = pairs(er.args[1])
        # er = MethodError(f, er.args[3:end::Int])
    end

    # get main error message
    _args = join(
        map(
            a ->
                "   {dim bold}($(a[1])){/dim bold} $(str_trunc(highlight("::"*string(typeof(a[2]))), 30))",
            enumerate(er.args),
        ),
        "\n",
    )
    main_line = "No method matching `$name` with arguments types:" / _args

    # get recomended candidates
    _candidates = split(sprint(show_method_candidates, er), "\n")[3:(end - 1)]

    if length(_candidates) > 0
        _candidates = map(c -> split(c, " at ")[1], _candidates)
        candidates = map(c -> method_error_candidate(name, c), _candidates)
        main_line =
            main_line /
            lvstack("" / "Alternative candidates:", RenderableText.(candidates)...;)
    else
        main_line = main_line / " " / "{dim}No alternative candidates found"
    end
    return string(main_line), ""
end

# ! StackOverflowError
error_message(er::StackOverflowError) = "Stack overflow error: too many function calls.", ""

# ! TYPE ERROR
function error_message(er::TypeError)
    # @info "type err" er fieldnames(typeof(er)) er.func er.context er.expected er.got
    # var = string(er.var)
    msg = "In `$(er.func)` > `$(er.context)` got"
    msg *= " {orange1 bold}$(er.got){/orange1 bold}(::$(typeof(er.got))) but expected argument of type ::$(er.expected)"
    return msg, ""
end

# ! UndefKeywordError
function error_message(er::UndefKeywordError)
    # @info "UndefKeywordError" er er.var typeof(er.var) fieldnames(typeof(er.var))
    return "Undefined function keyword argument: `$(er.var)`.", ""
end

# ! UNDEFVAR ERROR
function error_message(er::UndefVarError)
    # @info "undef var error" er er.var typeof(er.var)
    return "Undefined variable `$(er.var)`.", ""
end

# ! STRING INDEX ERROR
function error_message(er::StringIndexError)
    # @info er typeof(er) fieldnames(typeof(er)) 
    m1 = "attempted to access a String at index $(er.index)\n"
    return m1, ""
end

# ! catch all other errors
function error_message(er)
    # @debug "Error message type doesnt have a specialized method!" er typeof(er) fieldnames(
    #     typeof(er)
    # )
    if hasfield(typeof(er), :error)
        # @info "nested error" typeof(er.error)
        m1, m2 = error_message(er.error)
        msg = "\n{bold red}LoadError:{/bold red}\n" * m1
    else
        msg = if hasfield(typeof(er), :msg)
            er.msg
        else
            "no message for error of type $(typeof(er)), sorry."
        end
        m2 = ""
    end
    return msg, m2
end

# ---------------------------------------------------------------------------- #
#                              INSTALL STACKTRACE                              #
# ---------------------------------------------------------------------------- #
function install_term_stacktrace(; reverse_backtrace::Bool = true, max_n_frames::Int = 30)
    @eval begin
        function Base.showerror(io::IO, er, bt; backtrace = true)
            (length(bt) == 0 && !isa(er, StackOverflowError)) && return nothing
            try
                println("\n")
                ename = string(typeof(er))
                error =
                    hLine("{default bold red}$ename{/default bold red}"; style = "dim red")
                if length(bt) > 0
                    rendered_bt = render_backtrace(
                        bt;
                        reverse_backtrace = $(reverse_backtrace),
                        max_n_frames = $(max_n_frames),
                    )
                    error /= rendered_bt
                    W = rendered_bt.measure.w
                else
                    W = default_stacktrace_width()
                end
                err, _ = error_message(er)
                msg =
                    "" / Panel(
                        "{#aec2e8}$(err){/#aec2e8}";
                        width = W,
                        title = "{bold red default underline}$(typeof(er)){/bold red default underline}",
                        padding = (2, 2, 1, 1),
                        style = "dim red",
                        title_justify = :center,
                    )
                error /= msg
                print(error)
            catch err
                @error "ERROR: " exception = err
                @warn "Term.jl: failed to render error message" err
                Base.showerror(io, er)
            end
        end
    end
end

end<|MERGE_RESOLUTION|>--- conflicted
+++ resolved
@@ -96,11 +96,7 @@
 # !  KeyError
 function error_message(er::KeyError)
     # @info "err KeyError" er fieldnames(KeyError)
-<<<<<<< HEAD
     key = truncate(string(er.key), 40)
-=======
-    key = str_trunc(er.key, 40)
->>>>>>> c6a6bf28
     msg = "Key `$(key)` not found!"
     return msg, ""
 end
