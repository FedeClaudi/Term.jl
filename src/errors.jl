--- conflicted
+++ resolved
@@ -116,13 +116,8 @@
     candidate = replace(candidate, "!Matched" => "")
 
     # highlight fun
-<<<<<<< HEAD
-    candidate = replace(candidate, string(fun) => "{bold yellow}$(fun){/bold yellow}")
-    return RenderableText(candidate; width=min(50, default_stacktrace_width()))
-=======
     candidate = replace(candidate, string(fun) => "{$(theme.func)}$(fun){/$(theme.func)}")
     return candidate
->>>>>>> ee7d5731
 end
 
 function error_message(er::MethodError; kwargs...)
