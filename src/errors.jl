--- conflicted
+++ resolved
@@ -2,11 +2,7 @@
 
 import Base: show_method_candidates, ExceptionStack, InterpreterIP
 
-<<<<<<< HEAD
 import Term: highlight, truncate, reshape_text, load_code_and_highlight, DEFAULT_WT, escape_brackets, unescape_brackets
-=======
-import Term: highlight, truncate, reshape_text, load_code_and_highlight, DEFAULT_WIDTH
->>>>>>> 8c7d615a
 
 import ..Layout:
     hLine, rvstack, cvstack, rvstack, vstack, vLine, Spacer, hstack, lvstack, pad
