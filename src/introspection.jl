module Introspection

using InteractiveUtils
import InteractiveUtils: supertypes as getsupertypes

import MyterialColors: pink, pink_light, orange, grey_dark, light_green

import Term:
    highlight,
    escape_brackets,
    join_lines,
    unescape_brackets,
    split_lines,
    do_by_line,
    expr2string,
    default_width,
    TERM_THEME,
    highlight_syntax

import ..Renderables: RenderableText
import ..Panels: Panel
import ..Dendograms: Dendogram
import ..Trees: Tree
import ..Layout: hLine
import ..Tprint: tprintln
import ..Repr: termshow

include("_inspect.jl")

export inspect, typestree, expressiontree

# ---------------------------------------------------------------------------- #
#                                TYPES HIERARCHY                               #
# ---------------------------------------------------------------------------- #

typestree(io::IO, T::DataType) = print(
    io,
    Panel(
        Tree(T);
        title = "Types hierarchy",
        style = "$(TERM_THEME[].emphasis) dim",
        title_style = orange * " default",
        title_justify = :right,
        fit = true,
        padding = (1, 4, 1, 1),
    ),
)

typestree(T::DataType) = typestree(stdout, T)

function expressiontree(io::IO, e::Expr)
    _expr = expr2string(e)
    tree = Tree(e)

    return print(
        io,
        Panel(
            tree;
            title = _expr,
            title_style = "$(TERM_THEME[].emphasis_light) default bold",
            title_justify = :center,
            style = grey_dark,
            fit = tree.measure.w > default_width(),
            width = max(tree.measure.w, default_width()),
            subtitle = "inspect",
            subtitle_justify = :right,
            justify = :center,
            padding = (1, 1, 1, 1),
        ),
    )
end
expressiontree(e::Expr) = expressiontree(stdout, e)

# ---------------------------------------------------------------------------- #
#                                EXPR. DENDOGRAM                               #
# ---------------------------------------------------------------------------- #

function inspect(io::IO, expr::Expr)
    _expr = expr2string(expr)
    dendo = Dendogram(expr)

    return print(
        io,
        Panel(
            dendo;
            title = _expr,
            title_style = "$(TERM_THEME[].emphasis_light) default bold",
            title_justify = :center,
            style = TERM_THEME[].emphasis,
            fit = true,
            subtitle = "inspect",
            subtitle_justify = :right,
            justify = :center,
            padding = (1, 1, 1, 1),
        ),
    )
end

# ---------------------------------------------------------------------------- #
#                             INTROSPECT DATATYPES                             #
# ---------------------------------------------------------------------------- #

"""
    inspect(T::DataType; documentation::Bool=false, constructors::Bool=true, methods::Bool=true, supertypes::Bool=true)

Inspect a `DataType` to show info such as docstring, constructors and methods.
Flags can be used to choose the level of detail in the information presented:
 - documentation: show docstring with `termshow`
 - constructors: show `T` constructors
 - methods: show methods using `T` in their signature
 - supertypes: show methods using `T`'s supertypes in their signature
"""
function inspect(
    T::Union{Union,DataType};
<<<<<<< HEAD
    documentation::Bool = false,
=======
    documentation::Bool = true,
>>>>>>> 313c2ed2
    constructors::Bool = true,
    methods::Bool = false,
    supertypes::Bool = false,
)
    theme = TERM_THEME[]
    hLine("inspecting: $T", style = theme.text_accent) |> print

    documentation || termshow(T; showdocs = false)
    documentation && begin
        termshow(T)
    end
    print("\n"^3)

    # types hierarchy
    "{$(theme.text_accent)}○ Types hierarchy:" |> tprintln
    "   " * Tree(T) |> print

    # constructors
    constructors && begin
        "\n{$(theme.text_accent)}○ {$(theme.inspect_accent)}$T{/$(theme.inspect_accent)} constructors:" |>
        tprintln
        t_name = split(string(T), '.')[end]
        print.(style_methods(Base.methods(T), t_name))
    end

    # methods with T and supertypes
    methods && begin
        for dt in getsupertypes(T)[1:(end - 1)]
            _methods = methodswith(dt)
            length(_methods) == 0 && continue
            dt_name = split(string(dt), '.')[end]

            "\n{$(theme.text_accent)}○ Methods for $dt:" |> tprintln
            print.(style_methods(_methods, dt_name))
            supertypes || break
        end
    end
    nothing
end

function inspect(F::Function; documentation::Bool = false)
    hLine("inspecting: $F", style = "$(TERM_THEME[].text_accent)") |> print

    documentation && begin
        termshow(F)
        print("\n"^3)
    end
    nothing
end

end<|MERGE_RESOLUTION|>--- conflicted
+++ resolved
@@ -112,11 +112,7 @@
 """
 function inspect(
     T::Union{Union,DataType};
-<<<<<<< HEAD
-    documentation::Bool = false,
-=======
     documentation::Bool = true,
->>>>>>> 313c2ed2
     constructors::Bool = true,
     methods::Bool = false,
     supertypes::Bool = false,
