module Introspection

using InteractiveUtils
import InteractiveUtils: supertypes as getsupertypes

import MyterialColors: pink, pink_light, orange, grey_dark, light_green

import Term:
    highlight,
    escape_brackets,
    join_lines,
    unescape_brackets,
    split_lines,
    do_by_line,
    expr2string,
    default_width,
    TERM_THEME,
    highlight_syntax

import ..Renderables: RenderableText
import ..Panels: Panel
import ..Dendograms: Dendogram
import ..Trees: Tree
import ..Layout: hLine, vLine, Spacer, rvstack, lvstack
import ..Tprint: tprintln
import ..Repr: termshow
using ..LiveDisplays
import ..TermMarkdown: parse_md
import ..Consoles: console_width
import ..Style: apply_style

include("_inspect.jl")

export inspect, typestree, expressiontree

# ---------------------------------------------------------------------------- #
#                                TYPES HIERARCHY                               #
# ---------------------------------------------------------------------------- #

typestree(io::IO, T::DataType) = print(
    io,
    Panel(
        Tree(T);
        title = "Types hierarchy",
        style = "$(TERM_THEME[].emphasis) dim",
        title_style = orange * " default",
        title_justify = :right,
        fit = true,
        padding = (1, 4, 1, 1),
    ),
)

typestree(T::DataType) = typestree(stdout, T)

function expressiontree(io::IO, e::Expr)
    _expr = expr2string(e)
    tree = Tree(e)

    return print(
        io,
        Panel(
            tree;
            title = _expr,
            title_style = "$(TERM_THEME[].emphasis_light) default bold",
            title_justify = :center,
            style = grey_dark,
            fit = tree.measure.w > default_width(),
            width = max(tree.measure.w, default_width()),
            subtitle = "inspect",
            subtitle_justify = :right,
            justify = :center,
            padding = (1, 1, 1, 1),
        ),
    )
end
expressiontree(e::Expr) = expressiontree(stdout, e)

# ---------------------------------------------------------------------------- #
#                                EXPR. DENDOGRAM                               #
# ---------------------------------------------------------------------------- #

function inspect(io::IO, expr::Expr)
    _expr = expr2string(expr)
    dendo = Dendogram(expr)

    return print(
        io,
        Panel(
            dendo;
            title = _expr,
            title_style = "$(TERM_THEME[].emphasis_light) default bold",
            title_justify = :center,
            style = TERM_THEME[].emphasis,
            fit = true,
            subtitle = "inspect",
            subtitle_justify = :right,
            justify = :center,
            padding = (1, 1, 1, 1),
        ),
    )
end

# ---------------------------------------------------------------------------- #
#                             INTROSPECT DATATYPES                             #
# ---------------------------------------------------------------------------- #

function style_methods(methods::Union{Vector{Base.Method},Base.MethodList})
    mets = []
    for (i, m) in enumerate(methods)
        _name = split(string(m), " in ")[1]
        code = (occursin(_name, string(m.name)) ? split(_name, string(m.name))[2] : _name) 

        code = replace(
            code,
            string(m.name) => "",
        )
        code = RenderableText(
            "     {$pink dim}($i){/$pink dim}  {$fn_col}$(m.name){/$fn_col}" * code,
        )
        
        dest = RenderableText("{dim italic} $(m.file):$(m.line){/dim italic}")
        push!(mets, string(code/dest))
    end
    return mets
end


"""
    inspect(T::DataType; documentation::Bool=false, constructors::Bool=true, methods::Bool=true, supertypes::Bool=true)

Inspect a `DataType` to show info such as docstring, constructors and methods.
Flags can be used to choose the level of detail in the information presented:
 - documentation: show docstring with `termshow`
 - constructors: show `T` constructors
 - methods: show methods using `T` in their signature
 - supertypes: show methods using `T`'s supertypes in their signature
"""
<<<<<<< HEAD
function inspect(T::Union{UnionAll, DataType};)

    constructors_content = join(
        string.(
            Panel.(
                style_methods(Base.methods(T));
                fit=false, width=console_width()-33, padding=(0, 0, 0, 0),
                style="hidden"
            )
        ), '\n'
    )

    _methods = vcat(methodswith.(getsupertypes(T)[1:3])...)
    supertypes_methods = join(
        string.(
                Panel.(
                style_methods(_methods);
                fit=false, width=console_width()-33, padding=(0, 0, 0, 0),
                style="hidden"
            )
        ),
    "\n")

    theme = TERM_THEME[]
    field_names = apply_style.(string.(fieldnames(T)), theme.repr_accent_style)
    field_types = apply_style.(map(f -> "::" * string(f), T.types), theme.repr_type_style)

    line = vLine(length(field_names); style = theme.repr_name_style)
    space = Spacer(length(field_names), 1)
    fields = rvstack(field_names...) * space * lvstack(string.(field_types)...)
    type_name = apply_style(string(T), theme.repr_name_style * " bold")


    tv = TabViewer(
        [
            PagerTab("Info", 
                string(
                Panel(type_name / ("  " * line * fields); fit=false, 
                        width=console_width()-33, justify=:center,
                        title="Fields", title_style="bright_blue bold",
                        style="bright_blue dim"
                ) /
                hLine(console_width()-33; style="dim") / 
                "" /
                Tree(T))
            
            ),
            PagerTab("documentation", parse_md(get_docstring(T)[1]; width=console_width()-33)),
            PagerTab("Constructors", constructors_content),
            PagerTab("Methods", supertypes_methods),
        ]
    )

    LiveDisplays.play(tv)
=======
function inspect(
    T::Union{Union,DataType};
    documentation::Bool = true,
    constructors::Bool = true,
    methods::Bool = false,
    supertypes::Bool = false,
)
    theme = TERM_THEME[]
    hLine("inspecting: $T", style = theme.text_accent) |> print

    documentation || termshow(T; showdocs = false)
    documentation && begin
        termshow(T)
    end
    print("\n"^3)

    # types hierarchy
    "{$(theme.text_accent)}○ Types hierarchy:" |> tprintln
    "   " * Tree(T) |> print

    # constructors
    constructors && begin
        "\n{$(theme.text_accent)}○ {$(theme.inspect_accent)}$T{/$(theme.inspect_accent)} constructors:" |>
        tprintln
        t_name = split(string(T), '.')[end]
        print.(style_methods(Base.methods(T), t_name; constructor = true))
    end

    # methods with T and supertypes
    methods && begin
        for dt in getsupertypes(T)[1:(end - 1)]
            _methods = methodswith(dt)
            length(_methods) == 0 && continue
            dt_name = split(string(dt), '.')[end]

            "\n{$(theme.text_accent)}○ Methods for {$(theme.inspect_accent)}$dt{/$(theme.inspect_accent)}:" |>
            tprintln
            print.(style_methods(_methods, dt_name))
            supertypes || break
        end
    end
    nothing
>>>>>>> ee7d5731
end

function inspect(F::Function; documentation::Bool = true)
    hLine("inspecting: $F", style = "$(TERM_THEME[].text_accent)") |> print

    documentation && begin
        termshow(F)
        print("\n"^3)
    end
    nothing
end

end<|MERGE_RESOLUTION|>--- conflicted
+++ resolved
@@ -135,62 +135,6 @@
  - methods: show methods using `T` in their signature
  - supertypes: show methods using `T`'s supertypes in their signature
 """
-<<<<<<< HEAD
-function inspect(T::Union{UnionAll, DataType};)
-
-    constructors_content = join(
-        string.(
-            Panel.(
-                style_methods(Base.methods(T));
-                fit=false, width=console_width()-33, padding=(0, 0, 0, 0),
-                style="hidden"
-            )
-        ), '\n'
-    )
-
-    _methods = vcat(methodswith.(getsupertypes(T)[1:3])...)
-    supertypes_methods = join(
-        string.(
-                Panel.(
-                style_methods(_methods);
-                fit=false, width=console_width()-33, padding=(0, 0, 0, 0),
-                style="hidden"
-            )
-        ),
-    "\n")
-
-    theme = TERM_THEME[]
-    field_names = apply_style.(string.(fieldnames(T)), theme.repr_accent_style)
-    field_types = apply_style.(map(f -> "::" * string(f), T.types), theme.repr_type_style)
-
-    line = vLine(length(field_names); style = theme.repr_name_style)
-    space = Spacer(length(field_names), 1)
-    fields = rvstack(field_names...) * space * lvstack(string.(field_types)...)
-    type_name = apply_style(string(T), theme.repr_name_style * " bold")
-
-
-    tv = TabViewer(
-        [
-            PagerTab("Info", 
-                string(
-                Panel(type_name / ("  " * line * fields); fit=false, 
-                        width=console_width()-33, justify=:center,
-                        title="Fields", title_style="bright_blue bold",
-                        style="bright_blue dim"
-                ) /
-                hLine(console_width()-33; style="dim") / 
-                "" /
-                Tree(T))
-            
-            ),
-            PagerTab("documentation", parse_md(get_docstring(T)[1]; width=console_width()-33)),
-            PagerTab("Constructors", constructors_content),
-            PagerTab("Methods", supertypes_methods),
-        ]
-    )
-
-    LiveDisplays.play(tv)
-=======
 function inspect(
     T::Union{Union,DataType};
     documentation::Bool = true,
@@ -233,7 +177,6 @@
         end
     end
     nothing
->>>>>>> ee7d5731
 end
 
 function inspect(F::Function; documentation::Bool = true)
