import Base.StackTraces: StackFrame
import MyterialColors: pink, indigo_light

function render_frame_info(pointer::Ptr{Nothing}; show_source = true)
    frame = StackTraces.lookup(pointer)[1]
    return render_frame_info(frame; show_source = show_source)
    return RenderableText("   " * string(frame); width = default_stacktrace_width() - 12)
end

function render_frame_info(pointer::Ptr{Nothing}; show_source = true)
    frame = StackTraces.lookup(pointer)[1]
    return render_frame_info(frame; show_source=show_source)
    return RenderableText("   " * string(frame); width = DEFAULT_WIDTH[])
end

function render_frame_info(frame::StackFrame; show_source = true)
    func = sprint(StackTraces.show_spec_linfo, frame)
    func = replace(
        func,
        r"(?<group>^[^(]+)" =>
            SubstitutionString("{#ffc44f}" * s"\g<0>" * "{/#ffc44f}"),
    )
    # func = highlight(reshape_text(func, 70))
<<<<<<< HEAD
    func = lstrip(reshape_text(highlight(func), 70))
=======
    func = reshape_text(highlight(func), 70) |> remove_markup |> lstrip
>>>>>>> b4290fff

    # get other information about the function 
    inline = frame.inlined ? RenderableText("   inlined"; style = "bold dim white") : ""
    c = frame.from_c ? RenderableText("   from C"; style = "bold dim white") : ""

    # get name of module
    m = Base.parentmodule(frame)
    if m !== nothing
        while parentmodule(m) !== m
            pm = parentmodule(m)
            pm == Main && break
            m = pm
        end
    end
    m = !isnothing(m) ? string(m) : nothing

    # get other info
    file = Base.fixup_stdlib_path(string(frame.file))

    # create text
    func_line = hstack(func, inline, c; pad = 1)

    if !isnothing(m)
        func_line /= " {$pink dim}────{/$pink dim} {#9bb3e0}In module {$pink bold}$(m){/$pink bold}  {$pink dim}────{/$pink dim}{/#9bb3e0}"
    end

    if length(string(frame.file)) > 0
        file_line = RenderableText(
            "{dim}$(file):{bold white}$(frame.line){/bold white}{/dim}";
<<<<<<< HEAD
            width = DEFAULT_WIDTH[],
=======
            width = default_stacktrace_width() - 12,
>>>>>>> b4290fff
        )
        out = func_line / file_line
        if show_source
            error_source = nothing
            try
                error_source = load_code_and_highlight(string(frame.file), frame.line)
            catch
                error_source = nothing
            end

            out = if isnothing(error_source) || length(error_source) == 0
                out
            else
                lvstack(
                    out,
                    "   " * Panel(
                        error_source;
                        fit = true,
                        style = "white dim",
                        width = 44,
                        subtitle_justify = :center,
                        subtitle = "error line",
                        subtitle_style = "default white #fa6673",
                    );
                    pad = 1,
                )
            end
        end
        return out
    else
        return RenderableText("   " * func; width = default_stacktrace_width() - 4)
    end
end

function render_backtrace_frame(
    num::RenderableText,
    info::AbstractRenderable;
    as_panel = true,
    kwargs...,
)
    content = hstack(num, info, pad = 2)
    p = if as_panel
        Panel(
            content;
            padding = (2, 2, 1, 1),
            style = "#9bb3e0",
            fit = true,
            width = default_stacktrace_width() - 20,
            kwargs...,
        )
    else
        "   " * content
    end

    return p / " "
end

function render_backtrace(bt::Vector; reverse_backtrace = true, max_n_frames = 30)
    length(bt) == 0 && return RenderableText("")

    if reverse_backtrace
        bt = reverse(bt)
    end

    content::Vector = []
    added_skipped_message = false
    N = length(bt)
    for (num, frame) in enumerate(bt)
        numren = RenderableText("($(num))"; style = "#52c4ff bold dim")
        info = render_frame_info(frame; show_source = num in (1, length(bt)))

        if num == 1
            push!(
                content,
                render_backtrace_frame(
                    numren,
                    info;
                    subtitle = reverse_backtrace ? "TOP LEVEL" : "ERROR LINE",
                    subtitle_style = reverse_backtrace ? "white" : "bold white",
                    subtitle_justify = :right,
                ),
            )

        elseif num == length(bt)
            push!(
                content,
                render_backtrace_frame(
                    numren,
                    info;
                    subtitle = reverse_backtrace ? "ERROR LINE" : "TOP LEVEL",
                    subtitle_style = reverse_backtrace ? "bold white" : "white",
                    subtitle_justify = :right,
                ),
            )

        else
            if num > max_n_frames && num < length(bt) - 5
                if added_skipped_message == false
                    skipped_line = hLine(
                        content[1].measure.w,
                        "{blue dim bold}$(N - max_n_frames - 2){/blue dim bold}{blue dim} frames skipped{/blue dim}";
                        style = "blue dim",
                    )
                    push!(content, skipped_line)
                    added_skipped_message = true
                end
            else
                push!(content, render_backtrace_frame(numren, info; as_panel = false))
            end
        end
    end
    return Panel(
        lvstack(content...);
        padding = (2, 2, 2, 1),
        subtitle = "Error Stack",
        style = "#ff8a4f dim",
        subtitle_style = "bold #ff8a4f default",
        title = "Error Stack",
        title_style = "bold #ff8a4f default",
        fit = true,
<<<<<<< HEAD
        width=200,
=======
        width = default_stacktrace_width(),
>>>>>>> b4290fff
    )
end<|MERGE_RESOLUTION|>--- conflicted
+++ resolved
@@ -21,11 +21,7 @@
             SubstitutionString("{#ffc44f}" * s"\g<0>" * "{/#ffc44f}"),
     )
     # func = highlight(reshape_text(func, 70))
-<<<<<<< HEAD
-    func = lstrip(reshape_text(highlight(func), 70))
-=======
     func = reshape_text(highlight(func), 70) |> remove_markup |> lstrip
->>>>>>> b4290fff
 
     # get other information about the function 
     inline = frame.inlined ? RenderableText("   inlined"; style = "bold dim white") : ""
@@ -55,11 +51,7 @@
     if length(string(frame.file)) > 0
         file_line = RenderableText(
             "{dim}$(file):{bold white}$(frame.line){/bold white}{/dim}";
-<<<<<<< HEAD
-            width = DEFAULT_WIDTH[],
-=======
             width = default_stacktrace_width() - 12,
->>>>>>> b4290fff
         )
         out = func_line / file_line
         if show_source
@@ -180,10 +172,6 @@
         title = "Error Stack",
         title_style = "bold #ff8a4f default",
         fit = true,
-<<<<<<< HEAD
-        width=200,
-=======
         width = default_stacktrace_width(),
->>>>>>> b4290fff
     )
 end