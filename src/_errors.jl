import Base.StackTraces: StackFrame
import MyterialColors: pink, indigo_light

<<<<<<< HEAD
function render_frame_info(pointer::Ptr{Nothing}; show_source = true)
    frame = StackTraces.lookup(pointer)[1]
    return render_frame_info(frame; show_source = show_source)
    # return RenderableText("   " * string(frame); width = default_stacktrace_width() - 12)
end
=======
render_frame_info(pointer::Union{Ptr{Nothing},Base.InterpreterIP}; show_source = true) =
    render_frame_info(first(StackTraces.lookup(pointer)); show_source = show_source)
>>>>>>> 81d317d0

function render_frame_info(frame::StackFrame; show_source = true)
    func = sprint(StackTraces.show_spec_linfo, frame)
    func = replace(
        func,
        r"(?<group>^[^(]+)" =>
            SubstitutionString("{#ffc44f}" * s"\g<0>" * "{/#ffc44f}"),
    )
    func =
        reshape_text(highlight(func), default_stacktrace_width()) |> remove_markup |> lstrip

    # get other information about the function 
    inline = frame.inlined ? RenderableText("   inlined"; style = "bold dim white") : ""
    c = frame.from_c ? RenderableText("   from C"; style = "bold dim white") : ""

    # get name of module
    m = Base.parentmodule(frame)
    if m !== nothing
        while parentmodule(m) !== m
            pm = parentmodule(m)
            pm == Main && break
            m = pm
        end
    end
    m = !isnothing(m) ? string(m) : nothing

    # get other info
    file = Base.fixup_stdlib_path(string(frame.file))

    # create text
    func_line = hstack(func, inline, c; pad = 1)

    if !isnothing(m)
        func_line /= " {$pink dim}────{/$pink dim} {#9bb3e0}In module {$pink bold}$(m){/$pink bold}  {$pink dim}────{/$pink dim}{/#9bb3e0}"
    end

    if length(string(frame.file)) > 0
        file_line = RenderableText(
            "{dim}$(file):{bold white}$(frame.line){/bold white}{/dim}";
            width = default_stacktrace_width() - 30,
        )

        out = func_line / file_line
        if show_source
            error_source = nothing
            try
                error_source = load_code_and_highlight(string(frame.file), frame.line)
            catch
                error_source = nothing
            end

            out = if isnothing(error_source) || length(error_source) == 0
                out
            else
                code_error_panel =
                    "   " * Panel(
                        error_source;
                        fit = false,
                        style = "white dim",
                        width = min(60, default_stacktrace_width() - 30),
                        subtitle_justify = :center,
                        subtitle = "error line",
                        subtitle_style = "default white #fa6673",
                    )

                lvstack(out, code_error_panel; pad = 0)
            end
        end
        return out
    else
        return RenderableText("   " * func; width = default_stacktrace_width() - 4)
    end
end

function render_backtrace_frame(
    num::RenderableText,
    info::AbstractRenderable;
    as_panel = true,
    kwargs...,
)
    content = hstack(num, info, pad = 1)
    return if as_panel
        Panel(
            content;
            padding = (2, 2, 1, 1),
            style = "#9bb3e0",
            fit = false,
            width = default_stacktrace_width() - 12,
            kwargs...,
        )
    else
        "   " * RenderableText(string(content), width = default_stacktrace_width() - 18)
    end
end

function render_backtrace(bt::Vector; reverse_backtrace = true, max_n_frames = 30)
    length(bt) == 0 && return RenderableText("")

    if reverse_backtrace
        bt = reverse(bt)
    end

    content = AbstractRenderable[]
    added_skipped_message = false
    N = length(bt)
    for (num, frame) in enumerate(bt)
        numren = RenderableText("($(num))"; style = "#52c4ff bold dim")
        info = render_frame_info(frame; show_source = num in (1, length(bt)))

        if num == 1
            push!(
                content,
                render_backtrace_frame(
                    numren,
                    info;
                    subtitle = reverse_backtrace ? "TOP LEVEL" : "ERROR LINE",
                    subtitle_style = reverse_backtrace ? "white" : "bold white",
                    subtitle_justify = :right,
                ),
            )

        elseif num == length(bt)
            push!(
                content,
                render_backtrace_frame(
                    numren,
                    info;
                    subtitle = reverse_backtrace ? "ERROR LINE" : "TOP LEVEL",
                    subtitle_style = reverse_backtrace ? "bold white" : "white",
                    subtitle_justify = :right,
                ),
            )

        else
            if num > max_n_frames && num < length(bt) - 5
                if added_skipped_message == false
                    skipped_line = hLine(
                        content[1].measure.w,
                        "{blue dim bold}$(N - max_n_frames - 2){/blue dim bold}{blue dim} frames skipped{/blue dim}";
                        style = "blue dim",
                    )
                    push!(content, skipped_line)
                    added_skipped_message = true
                end
            else
                push!(content, render_backtrace_frame(numren, info; as_panel = false))
            end
        end
    end

    # println(lvstack(content[1:20]))
    # println(lvstack(content[1:22]))
    # println.(map(
    #     v -> v.measure, content
    # ))
    # println(cvstack(content).measure, default_stacktrace_width())
    return Panel(
        lvstack(content..., pad = 1);
        padding = (2, 2, 2, 1),
        subtitle = "Error Stack",
        style = "#ff8a4f dim",
        subtitle_style = "bold #ff8a4f default",
        title = "Error Stack",
        title_style = "bold #ff8a4f default",
        fit = false,
        justifty = :center,
        width = default_stacktrace_width(),
    )
end<|MERGE_RESOLUTION|>--- conflicted
+++ resolved
@@ -1,16 +1,13 @@
 import Base.StackTraces: StackFrame
 import MyterialColors: pink, indigo_light
 
-<<<<<<< HEAD
+
 function render_frame_info(pointer::Ptr{Nothing}; show_source = true)
     frame = StackTraces.lookup(pointer)[1]
     return render_frame_info(frame; show_source = show_source)
     # return RenderableText("   " * string(frame); width = default_stacktrace_width() - 12)
 end
-=======
-render_frame_info(pointer::Union{Ptr{Nothing},Base.InterpreterIP}; show_source = true) =
-    render_frame_info(first(StackTraces.lookup(pointer)); show_source = show_source)
->>>>>>> 81d317d0
+
 
 function render_frame_info(frame::StackFrame; show_source = true)
     func = sprint(StackTraces.show_spec_linfo, frame)
