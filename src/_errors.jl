--- conflicted
+++ resolved
@@ -9,7 +9,8 @@
 function get_frame_file(frame::StackFrame)
     file = string(frame.file)
     file = Base.fixup_stdlib_path(file)
-    Base.stacktrace_expand_basepaths() && (file = something(Base.find_source_file(file), file))
+    Base.stacktrace_expand_basepaths() &&
+        (file = something(Base.find_source_file(file), file))
     Base.stacktrace_contract_userdir() && (file = Base.contractuser(file))
 
     return if isnothing(file)
@@ -127,10 +128,6 @@
             (func = parse_kw_func_name(frame))
     catch
     end
-<<<<<<< HEAD
-=======
-        
->>>>>>> 9ae49147
 
     # format function name
     func = replace(
@@ -140,16 +137,9 @@
         ),
     )
 
-<<<<<<< HEAD
     try
         func = replace(func, RECURSIVE_OPEN_TAG_REGEX => "")
     catch
-=======
-    func = highlight(func) |> apply_style
-    try
-        func = replace(func, RECURSIVE_OPEN_TAG_REGEX => "")
-    catch 
->>>>>>> 9ae49147
     end
 
     # reshape but taking care of potential curly bracktes
