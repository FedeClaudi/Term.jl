--- conflicted
+++ resolved
@@ -127,10 +127,7 @@
             (func = parse_kw_func_name(frame))
     catch
     end
-<<<<<<< HEAD
-=======
-        
->>>>>>> cf92b7c2
+
 
     # format function name
     func = replace(
