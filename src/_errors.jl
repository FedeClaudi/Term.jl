--- conflicted
+++ resolved
@@ -36,22 +36,6 @@
     end
     m = !isnothing(m) ? string(m) : frame_module(string(frame.file))
 
-<<<<<<< HEAD
-    (isnothing(error_source) || length(error_source) == 0) && return nothing
-    _width = min(60, default_stacktrace_width() - 6)
-    code_error_panel = Panel(
-        str_trunc(error_source, _width - 5; ignore_markup=true);
-        fit = δ == 0,
-        style = δ > 0 ? "$(theme.text_accent) dim" : "dim",
-        width = _width,
-        subtitle_justify = :center,
-        subtitle = δ > 0 ? "error line" : nothing,
-        subtitle_style = "default $(theme.text_accent)",
-        height = δ > 0 ? nothing : 1,
-        padding = δ == 0 ? (0, 1, 0, 0) : (2, 2, 0, 0),
-        # background = δ > 0 ? nothing : theme.md_codeblock_bg
-    )
-=======
     isnothing(m) && return frame_module(get_frame_file(frame))
     return m
 end
@@ -60,7 +44,6 @@
 Get module from file path.
 """
 frame_module(path::String) = startswith(path, "./") ? "Base" : nothing
->>>>>>> 1512ef30
 
 """
 Get module for a pointer obj
