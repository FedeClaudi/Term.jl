--- conflicted
+++ resolved
@@ -1,10 +1,6 @@
 module Panels
 
-<<<<<<< HEAD
 import Term: reshape_text, join_lines, fillin, truncate, ltrim_str, default_width
-=======
-import Term: reshape_text, join_lines, fillin, str_trunc, ltrim_str, DEFAULT_WIDTH
->>>>>>> c6a6bf28
 
 import ..Renderables: AbstractRenderable, RenderablesUnion, Renderable, RenderableText
 import ..Layout: pad, vstack, Padding, lvstack
