--- conflicted
+++ resolved
@@ -189,9 +189,6 @@
 
 Convert any input content to a renderable
 """
-<<<<<<< HEAD
-content_as_renderable(content, width::Int, Δw::Int, justify::Symbol, background::Union{String, Nothing})::RenderableText =
-=======
 content_as_renderable(
     content,
     width::Int,
@@ -199,7 +196,6 @@
     justify::Symbol,
     background::Union{String,Nothing},
 )::RenderableText =
->>>>>>> 1015e6d1
     RenderableText(content, width = width - Δw, background = background, justify = justify)
 
 """
@@ -387,11 +383,7 @@
 Construct a `Panel`'s content.
 """
 function render(
-<<<<<<< HEAD
-    content::Union{Renderable, RenderableText};
-=======
     content::Union{Renderable,RenderableText};
->>>>>>> 1015e6d1
     box::Symbol = TERM_THEME[].box,
     style::String = TERM_THEME[].line,
     title::Union{String,Nothing} = nothing,
@@ -406,11 +398,7 @@
     Δw::Int,
     Δh::Int,
     padding::Padding,
-<<<<<<< HEAD
-    background::Union{Nothing, String} = nothing,
-=======
     background::Union{Nothing,String} = nothing,
->>>>>>> 1015e6d1
     kwargs...,
 )::Panel
     background = get_bg_color(background)
