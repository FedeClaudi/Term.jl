--- conflicted
+++ resolved
@@ -8,16 +8,12 @@
 Insert newline characters in a string so that each line is within the given width.
 """
 function reshape_text(text::AbstractString, width::Int; ignore_markup::Bool = false)
-<<<<<<< HEAD
-    occursin('\n', text) && (return do_by_line(ln -> reshape_text(ln, width::Int; ignore_markup=ignore_markup), text))
-=======
     occursin('\n', text) && (
         return do_by_line(
             ln -> reshape_text(ln, width::Int; ignore_markup = ignore_markup),
             text,
         )
     )
->>>>>>> 1015e6d1
     textlen(text) ≤ width && return text
 
     lines = []
@@ -107,11 +103,7 @@
     text::AbstractString,
     width::Int,
     justify::Symbol;
-<<<<<<< HEAD
-    background::Union{String, Nothing} = nothing,
-=======
     background::Union{String,Nothing} = nothing,
->>>>>>> 1015e6d1
 )::String
     # reshape text
     if Measure(text).w > width
