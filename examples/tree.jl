--- conflicted
+++ resolved
@@ -8,11 +8,7 @@
 
 import Term: Tree, Theme
 
-<<<<<<< HEAD
-data = Dict("a" => 1, "b" => Int64, "c" => [1, 2, 3], "d" => "a b c"^5)
-=======
 data = Dict("a" => 1, "b" => Int64, "c" => [1, 2, 3], "d" => "a b c"^100)
->>>>>>> 5af6831f
 
 print(Tree(data))
 
