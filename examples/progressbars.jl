using Term
import Term.Progress: ProgressBar, start!, update!, stop!, with, @track, addjob!, render
import Term.Consoles: clear
using Term.LiveDisplays

tprint(hLine("progress bars"; style = "blue"))

"""
This example shows how to create progress bars visualizations in Term.

Progress bars in Term can handle multiple simultaneous tasks ('jobs') 
whose progress we can monitor (think of nested for loops). The
basic workflow involves creating a progress bars, adding jobs
and updating them to update the visual display

"""

pbar = ProgressBar()
job = addjob!(pbar; N = 100)
start!(pbar)
for i in 1:100
    update!(job)
    sleep(0.01)
    i % 25 == 0 && println("We can print from here too")
    LiveDisplays.refresh!(pbar)
end
stop!(pbar)

"""
Or with multiple jobs
"""

pbar = ProgressBar(transient = true)
job = addjob!(pbar; N = 100)
job2 = addjob!(pbar; N = 50)
job3 = addjob!(pbar; N = 25)

start!(pbar)
for i in 1:100
    update!(job)
    i % 2 == 0 && update!(job2)
    i % 3 == 0 && update!(job3)
    sleep(0.01)
    LiveDisplays.refresh!(pbar)
end
stop!(pbar)

"""
As you can see, the progress bar display stays as the bottom while the text is printed above.
To make that happen Term needs to mess around with your terminal, calling
`stop!` ensures that the normal terminal behavior is restored. If you
don't call `stop!` (e.g. because your code gave an error), then the 
terminal is not correctly restored. To avoid that we can use `with(pbar)`, this
will ensure that the progress bar is correctly stopped no matter what happens.

"""

pbar = ProgressBar(; expand = true)
job = addjob!(pbar; N = 100)

with(pbar) do
    for i in 1:100
        update!(job)
        sleep(0.01)
        i % 25 == 0 && println("We can print from here too")
<<<<<<< HEAD
=======
        LiveDisplays.refresh!(pbar)
>>>>>>> b207d8dc
    end
end

"""
As you can see, we don't need to call `start!` and `stop!` any more, `with` takes
care of that (even if there's an error in the loop).

Also, you might have noticed that `expand=true` makes the progress bar expand
to fill in all the available space. An alternative is to set the `width` value.

In addition to `width`, you can also use a convenient macro called @track
to wrap any loop with a progress bar display.
"""

@track for i in 1:100
    sleep(0.01)
end

"""
You can customiza what kind of information should show in your progress bar and what it 
should look like. Each bit of information (the text, the percentage count...) is a 
"column" and you can choose which columns to display and in which order:
"""

for details in (:minimal, :default, :detailed)
    pbar = ProgressBar(; columns = details, width = 140)
    with(pbar) do
        job = addjob!(pbar; N = 100)
        for i in 1:100
            update!(job)
            sleep(0.02)
        end
    end
end

"""
Or you can create your choice of columns
"""

import Term.Progress: CompletedColumn, SeparatorColumn, ProgressColumn, DescriptionColumn

mycols = [DescriptionColumn, CompletedColumn, SeparatorColumn, ProgressColumn]
cols_kwargs = Dict(:DescriptionColumn => Dict(:style => "red bold"))

pbar = ProgressBar(; columns = mycols, columns_kwargs = cols_kwargs, width = 140)
with(pbar) do
    job = addjob!(pbar; N = 100)
    for i in 1:100
        update!(job)
        sleep(0.02)
    end
end

"""
As you can see you can use `cols_kwargs` to pass additional info to each column.

Sometimes you are not sure how many iterations your loop should run for.
In that case you can use spinners!
"""

import Term.Progress: SPINNERS

for spinner in keys(SPINNERS)
    columns_kwargs = Dict(
        :SpinnerColumn => Dict(:spinnertype => spinner, :style => "bold green"),
        :CompletedColumn => Dict(:style => "dim"),
    )

    pbar = ProgressBar(; columns = :spinner, columns_kwargs = columns_kwargs)
    with(pbar) do
        job = addjob!(pbar; description = "{orange1}$spinner...")
        for i in 1:250
            update!(job)
            sleep(0.0025)
        end
    end
end

"""
You can make your own column too! You just need to define a type and an update! method for them

"""

using Random

using Term.Progress
import Term.Progress:
    AbstractColumn, DescriptionColumn, CompletedColumn, SeparatorColumn, ProgressColumn
import Term.Segments: Segment
import Term.Measures: Measure

struct RandomColumn <: AbstractColumn
    job::ProgressJob
    segments::Vector{Segment}
    measure::Measure
    style::String

    function RandomColumn(job::ProgressJob; style = "red")
        txt = Segment(randstring(6), style)
        return new(job, [txt], txt.measure, style)
    end
end

function Progress.update!(col::RandomColumn, color::String, args...)::String
    txt = Segment(randstring(6), col.style)
    return txt.text
end

mycols = [DescriptionColumn, CompletedColumn, SeparatorColumn, ProgressColumn, RandomColumn]
cols_kwargs = Dict(:RandomColumn => Dict(:style => "green bold"))

pbar = ProgressBar(; columns = mycols, columns_kwargs = cols_kwargs, width = 140)
with(pbar) do
    job = addjob!(pbar; N = 100)
    for i in 1:100
        update!(job)
        sleep(0.02)
    end
end

"""
This is an example of how to use a progress bar to show file
downloading/loading progress.
"""

import Term.Progress: SeparatorColumn, ProgressColumn, DescriptionColumn, DownloadedColumn

FILESIZE = 2342341
CHUNK = 2048
nsteps = Int64(ceil(FILESIZE / CHUNK))

mycols = [DescriptionColumn, SeparatorColumn, ProgressColumn, DownloadedColumn]

pbar = ProgressBar(; columns = mycols, width = 140)
job = addjob!(pbar; N = FILESIZE)

with(pbar) do
    for i in 1:nsteps
        update!(job; i = CHUNK)
        sleep(0.001)
    end
end<|MERGE_RESOLUTION|>--- conflicted
+++ resolved
@@ -63,10 +63,6 @@
         update!(job)
         sleep(0.01)
         i % 25 == 0 && println("We can print from here too")
-<<<<<<< HEAD
-=======
-        LiveDisplays.refresh!(pbar)
->>>>>>> b207d8dc
     end
 end
 
