--- conflicted
+++ resolved
@@ -12,12 +12,8 @@
 
 using TimerOutputs: TimerOutputs, @timeit
 const TIMEROUTPUT = TimerOutputs.TimerOutput()
+const WIDE_TERM = console_width() ≥ 88
 
-<<<<<<< HEAD
-dotest = console_width() ≥ 88
-=======
-const WIDE_TERM = console_width() ≥ Term.DEFAULT_WIDTH[]
->>>>>>> c6a6bf28
 
 macro runner(fn)
     quote
