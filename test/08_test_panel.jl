--- conflicted
+++ resolved
@@ -193,12 +193,7 @@
             title_style = "italic red",
         ),
     ) ==
-<<<<<<< HEAD
           "\e[22m╭──────────────── \e[3m\e[31mtest\e[23m\e[39m\e[22m\e[22m ────────────────╮\e[22m\e[0m\e[22m\n\e[0m\e[22m│\e[22m\e[0m                                      \e[0m\e[22m│\e[22m\e[0m\n\e[22m╰──────────────────────────────────────╯\e[22m\e[0m"
-
-=======
-          "\e[22m╭──────────────────────────────────────── \e[3m\e[31mtest\e[23m\e[39m\e[22m\e[22m ────────────────────────────────────────╮\e[22m\e[0m\e[22m\n\e[22m╰──────────────────────────────────────────────────────────────────────────────────────╯\e[22m\e[0m"
->>>>>>> 81d317d0
     @test string(
         Panel(
             title = "test",
@@ -209,21 +204,13 @@
     ) ==
           "\e[22m╭───────────────────────────── \e[3m\e[31mtest\e[23m\e[39m\e[22m\e[22m ───╮\e[22m\e[0m\e[22m\n\e[0m\e[22m│\e[22m\e[0m                                      \e[0m\e[22m│\e[22m\e[0m\n\e[22m╰──────────────────────────────────────╯\e[22m\e[0m"
 
-<<<<<<< HEAD
     @test string(Panel(title = "test", width = 50, title_justify = :left)) ==
           "\e[22m╭──── test\e[22m ──────────────────────────────────────╮\e[22m\e[0m\e[22m\n\e[0m\e[22m│\e[22m\e[0m                                                \e[0m\e[22m│\e[22m\e[0m\n\e[22m╰────────────────────────────────────────────────╯\e[22m\e[0m"
     @test string(Panel(title = "test", width = 50, title_justify = :center)) ==
           "\e[22m╭───────────────────── test\e[22m ─────────────────────╮\e[22m\e[0m\e[22m\n\e[0m\e[22m│\e[22m\e[0m                                                \e[0m\e[22m│\e[22m\e[0m\n\e[22m╰────────────────────────────────────────────────╯\e[22m\e[0m"
     @test string(Panel(title = "test", width = 50, title_justify = :right)) ==
           "\e[22m╭─────────────────────────────────────── test\e[22m ───╮\e[22m\e[0m\e[22m\n\e[0m\e[22m│\e[22m\e[0m                                                \e[0m\e[22m│\e[22m\e[0m\n\e[22m╰────────────────────────────────────────────────╯\e[22m\e[0m"
-=======
-    @test string(Panel(title = "test", width = 88, title_justify = :left)) ==
-          "\e[22m╭──── test\e[22m ────────────────────────────────────────────────────────────────────────────╮\e[22m\e[0m\e[22m\n\e[22m╰──────────────────────────────────────────────────────────────────────────────────────╯\e[22m\e[0m"
-    @test string(Panel(title = "test", width = 88, title_justify = :center)) ==
-          "\e[22m╭──────────────────────────────────────── test\e[22m ────────────────────────────────────────╮\e[22m\e[0m\e[22m\n\e[22m╰──────────────────────────────────────────────────────────────────────────────────────╯\e[22m\e[0m"
-    @test string(Panel(title = "test", width = 88, title_justify = :right)) ==
-          "\e[22m╭───────────────────────────────────────────────────────────────────────────── test\e[22m ───╮\e[22m\e[0m\e[22m\n\e[22m╰──────────────────────────────────────────────────────────────────────────────────────╯\e[22m\e[0m"
->>>>>>> 81d317d0
+
 
     p = Panel(
         title = "test",
@@ -262,20 +249,10 @@
         "\n" => "",
     )
 
-<<<<<<< HEAD
     @testpanel(Panel(pts2; fit = false, width = 44), nothing, 44)
     @testpanel(Panel(pts2; fit = false, width = 51), nothing, 51)
     @testpanel(Panel(pts2; fit = false, width = 67), nothing, 67)
-=======
-    @test string(Panel(pts2; fit = false, width = 44)) ==
-          "\e[22m╭──────────────────────────────────────────╮\e[22m\n\e[0m\e[22m│\e[22m\e[0m  Lorem ipsum \e[1mdolor sit\e[22m amet, \e[0m            \e[0m\e[22m│\e[22m\e[0m\n\e[0m\e[22m│\e[22m\e[0m  consectetur adipiscing elit,ed do \e[0m      \e[0m\e[22m│\e[22m\e[0m\n\e[0m\e[22m│\e[22m\e[0m  e\e[31miusmod tempor incididunt\e[39m\e[0m ut \e[1mlabore \e[0m    \e[0m\e[22m│\e[22m\e[0m\n\e[0m\e[22m│\e[22m\e[0m  \e[1met \e[4mdolore\e[24m\e[1m magna aliqua.\e[22m\e[0m Ut enim ad \e[0m     \e[0m\e[22m│\e[22m\e[0m\n\e[0m\e[22m│\e[22m\e[0m  minimveniam, quis\e[32m nostrud \e[0m              \e[0m\e[22m│\e[22m\e[0m\n\e[0m\e[22m│\e[22m\e[0m  \e[32mexercitation \e[40mullamco laboris nisi ut \e[0m   \e[0m\e[22m│\e[22m\e[0m\n\e[0m\e[22m│\e[22m\e[0m  \e[40m\e[32maliquip ex \e[49m\e[32mea commodo consequat.\e[34m Duis \e[0m  \e[0m\e[22m│\e[22m\e[0m\n\e[0m\e[22m│\e[22m\e[0m  \e[34m\e[32maute irure dolor in\e[39m\e[32m reprehenderit in \e[0m   \e[0m\e[22m│\e[22m\e[0m\n\e[0m\e[22m│\e[22m\e[0m  \e[32mvoluptate velit\e[39m\e[0m esse \e[3mcillum dolore\e[23m\e[0m\e[31m eu\e[39m\e[0m\e[3m\e[32m \e[0m  \e[0m\e[22m│\e[22m\e[0m\n\e[0m\e[22m│\e[22m\e[0m  fugiat \e[23m\e[0m\e[39m\e[0mnulla pariatur. Excepteur\e[31m sint\e[39m\e[0m\e[34m \e[0m  \e[0m\e[22m│\e[22m\e[0m\n\e[0m\e[22m│\e[22m\e[0m  \e[34moccaecat cupidatat \e[39m\e[0mnon proident, sunt \e[0m  \e[0m\e[22m│\e[22m\e[0m\n\e[0m\e[22m│\e[22m\e[0m  in culpa qui \e[3mofficia\e[23m\e[0m deserunt mollit \e[0m   \e[0m\e[22m│\e[22m\e[0m\n\e[0m\e[22m│\e[22m\e[0m  anim id est laborum.\e[22m\e[0m\e[49m\e[0m\e[39m\e[40m\e[39m\e[34m\e[39m\e[0m\e[39m\e[3m\e[39m\e[0m\e[39m\e[0m                    \e[0m\e[22m│\e[22m\e[0m\n\e[22m╰──────────────────────────────────────────╯\e[22m\e[0m"
-
-    @test string(Panel(pts2; fit = false, width = 51)) ==
-          "\e[22m╭─────────────────────────────────────────────────╮\e[22m\n\e[0m\e[22m│\e[22m\e[0m  Lorem ipsum \e[1mdolor sit\e[22m amet, consectetur \e[0m       \e[0m\e[22m│\e[22m\e[0m\n\e[0m\e[22m│\e[22m\e[0m  adipiscing elit,ed do e\e[31miusmod tempor \e[0m          \e[0m\e[22m│\e[22m\e[0m\n\e[0m\e[22m│\e[22m\e[0m  \e[31mincididunt\e[39m\e[0m ut \e[1mlabore et \e[4mdolore\e[24m\e[1m magna aliqua.\e[22m\e[0m \e[0m  \e[0m\e[22m│\e[22m\e[0m\n\e[0m\e[22m│\e[22m\e[0m  Ut enim ad minimveniam, quis\e[32m nostrud \e[0m          \e[0m\e[22m│\e[22m\e[0m\n\e[0m\e[22m│\e[22m\e[0m  \e[32mexercitation \e[40mullamco laboris nisi ut aliquip \e[0m  \e[0m\e[22m│\e[22m\e[0m\n\e[0m\e[22m│\e[22m\e[0m  \e[40m\e[32mex \e[49m\e[32mea commodo consequat.\e[34m Duis aute irure \e[0m      \e[0m\e[22m│\e[22m\e[0m\n\e[0m\e[22m│\e[22m\e[0m  \e[34m\e[32mdolor in\e[39m\e[32m reprehenderit in voluptate velit\e[39m\e[0m \e[0m     \e[0m\e[22m│\e[22m\e[0m\n\e[0m\e[22m│\e[22m\e[0m  esse \e[3mcillum dolore\e[23m\e[0m\e[31m eu\e[39m\e[0m\e[3m\e[32m fugiat \e[23m\e[0m\e[39m\e[0mnulla pariatur. \e[0m  \e[0m\e[22m│\e[22m\e[0m\n\e[0m\e[22m│\e[22m\e[0m  Excepteur\e[31m sint\e[39m\e[0m\e[34m occaecat cupidatat \e[39m\e[0mnon \e[0m         \e[0m\e[22m│\e[22m\e[0m\n\e[0m\e[22m│\e[22m\e[0m  proident, sunt in culpa qui \e[3mofficia\e[23m\e[0m deserunt \e[0m  \e[0m\e[22m│\e[22m\e[0m\n\e[0m\e[22m│\e[22m\e[0m  mollit anim id est laborum.\e[49m\e[0m\e[39m\e[40m\e[39m\e[34m\e[39m\e[3m\e[39m\e[0m\e[39m\e[0m                    \e[0m\e[22m│\e[22m\e[0m\n\e[22m╰─────────────────────────────────────────────────╯\e[22m\e[0m"
-
-    @test string(Panel(pts2; fit = false, width = 67)) ==
-          "\e[22m╭─────────────────────────────────────────────────────────────────╮\e[22m\n\e[0m\e[22m│\e[22m\e[0m  Lorem ipsum \e[1mdolor sit\e[22m amet, consectetur adipiscing elit,ed \e[0m    \e[0m\e[22m│\e[22m\e[0m\n\e[0m\e[22m│\e[22m\e[0m  do e\e[31miusmod tempor incididunt\e[39m\e[0m ut \e[1mlabore et \e[4mdolore\e[24m\e[1m magna \e[0m        \e[0m\e[22m│\e[22m\e[0m\n\e[0m\e[22m│\e[22m\e[0m  \e[1maliqua.\e[22m\e[0m Ut enim ad minimveniam, quis\e[32m nostrud exercitation \e[0m     \e[0m\e[22m│\e[22m\e[0m\n\e[0m\e[22m│\e[22m\e[0m  \e[32m\e[40mullamco laboris nisi ut aliquip ex \e[49m\e[32mea commodo consequat.\e[34m \e[0m      \e[0m\e[22m│\e[22m\e[0m\n\e[0m\e[22m│\e[22m\e[0m  \e[34m\e[32mDuis aute irure dolor in\e[39m\e[32m reprehenderit in voluptate velit\e[39m\e[0m \e[0m     \e[0m\e[22m│\e[22m\e[0m\n\e[0m\e[22m│\e[22m\e[0m  esse \e[3mcillum dolore\e[23m\e[0m\e[31m eu\e[39m\e[0m\e[3m\e[32m fugiat \e[23m\e[0m\e[39m\e[0mnulla pariatur. Excepteur\e[31m sint\e[39m\e[0m\e[34m \e[0m   \e[0m\e[22m│\e[22m\e[0m\n\e[0m\e[22m│\e[22m\e[0m  \e[34moccaecat cupidatat \e[39m\e[0mnon proident, sunt in culpa qui \e[3mofficia\e[23m\e[0m \e[0m    \e[0m\e[22m│\e[22m\e[0m\n\e[0m\e[22m│\e[22m\e[0m  deserunt mollit anim id est laborum.\e[22m\e[0m\e[39m\e[34m\e[39m\e[3m\e[39m\e[0m\e[39m\e[0m                           \e[0m\e[22m│\e[22m\e[0m\n\e[22m╰─────────────────────────────────────────────────────────────────╯\e[22m\e[0m"
->>>>>>> 81d317d0
+
 
     circle = """
           oooo    
