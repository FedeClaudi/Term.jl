import Term: Panel, TextBox, apply_style, DEFAULT_WIDTH
import Term.Layout: PlaceHolder

@testset "\e[34mPanel - no content" begin
    @test size(Panel(height = 4, width = 10)) == (4, 10)

    for style in ("default", "red", "on_blue")
        @testpanel(Panel(fit = true, style = style), 2, 3)
        @testpanel(Panel(), 2, DEFAULT_WIDTH[])
        @testpanel(Panel(height = 4, width = 12, style = style), 4, 12)
    end
end

@testset "\e[34mPanel - fit basic shape" begin
    @testpanel(Panel("MYTEXT"; height = 10, width = 60), 10, 60)
    @testpanel(Panel("MYTEXT"; width = 60), 3, 60)
    @testpanel(Panel("MYTEXT"), 3, 12)

    @testpanel(Panel("MYTEXT"; height = 10, width = 60, padding = (4, 4, 2, 2)), 10, 60)
    @testpanel(Panel("MYTEXT"; width = 60, padding = (4, 4, 2, 2)), 7, 60)
    @testpanel(Panel("MYTEXT"; padding = (4, 4, 2, 2)), 7, 16)
end

@testset "\e[34mPanel - fit overflow" begin
    @testpanel(
        Panel(
            Panel("MYTEXT"^50; height = 10, width = 60) /
            Panel("MYTEXT"^50; height = 10, width = 60),
        ),
        nothing,
        console_width() - 1,
    )
end

@testset "\e[34mPANEL - fit - measure" begin
    for style in ("default", "red", "on_blue")
        # ----------------------------- text only content ---------------------------- #
        _kw = (fit = true, style = style)
        @testpanel(Panel("t"; _kw...), 3, 7)
        @testpanel(Panel("test"; _kw...), 3, 10)
        @testpanel(Panel("1234\n123456789012"; _kw...), 4, 18)
        @testpanel(Panel("나랏말싸미 듕귁에 달아"; _kw...), 3, 28)
        @testpanel(Panel("나랏말싸미 듕귁에 달아\n1234567890123456789012"; _kw...), 4, 28)
        @testpanel(Panel("°"^500; _kw...), nothing, displaysize(stdout)[2] - 1)

        # ------------------------------- nested panels ------------------------------ #
        @testpanel(Panel(Panel("test"; _kw...); _kw...), 5, 16)

        @testpanel(
            Panel(Panel(Panel("°"; _kw...); _kw...); fit = true, style = style),
            7,
            19,
        )
    end
end

<<<<<<< HEAD
# @testset "\e[34mPANEL - nofit - measure" begin
#     for style in ("default", "red", "on_blue")
#         testpanel(Panel("t"; style = style, fit = false), 88, 3)
#         testpanel(Panel("test"; style = style, fit = false), 88, 3)
#         testpanel(Panel("1234\n123456789012"; style = style, fit = false), 88, 4)
#         testpanel(Panel("나랏말싸미 듕귁에 달아"; style = style, fit = false), 88, 3)
#         testpanel(
#             Panel("나랏말싸미 듕귁에 달아\n1234567890123456789012"; style = style, fit = false),
#             88,
#             4,
#         )
#         for justify in (:left, :center, :right)
#             # ----------------------------- text only content ---------------------------- #
#             _kw = (justify = justify, style = style)
#             _nofit = (; fit = false, _kw...)
#             testpanel(Panel("."^1500; _nofit...), 88, 21)

#             # ------------------------------- nested panels ------------------------------ #
#             testpanel(Panel(Panel("test"); fit = true, _kw...), 16, 5)

#             testpanel(Panel(Panel(Panel("."); _nofit...); _nofit...), 88, 7)

#             testpanel(Panel(Panel("."^250); _nofit...), 88, 5)

#             testpanel(Panel(Panel("test"; _kw...); fit = false), 88, 5)

#             testpanel(Panel(Panel(Panel("."; _kw...); _kw...); fit = false), 88, 7)

#             testpanel(Panel(Panel("."^250; _kw...); fit = false), 88, 5)

#             testpanel(Panel(Panel("t1"; _kw...), Panel("t2"; _kw...); fit = false), 88, 8)

#             _kw = (fit = false, width = 30, height = 8)
#             testpanel(Panel(Panel("test"; width = 22); _kw...), 30, 8)

#             testpanel(Panel(Panel("test"; width = 42); _kw...), 30, 8)

#             testpanel(
#                 Panel(
#                     Panel("test"; height = 12, width = 42);
#                     fit = false,
#                     height = 8,
#                     width = 30,
#                 ),
#                 30,
#                 8,
#             )
#         end
#     end
# end
=======
@testset "\e[34mPANEL - nofit - measure" begin
    for style in ("default", "red", "on_blue")
        @testpanel(Panel("t"; style = style, fit = false), 3, DEFAULT_WIDTH[])
        @testpanel(Panel("test"; style = style, fit = false), 3, DEFAULT_WIDTH[])
        @testpanel(
            Panel("1234\n123456789012"; style = style, fit = false),
            4,
            DEFAULT_WIDTH[]
        )
        @testpanel(Panel("나랏말싸미 듕귁에 달아"; style = style, fit = false), 3, DEFAULT_WIDTH[])
        @testpanel(
            Panel("나랏말싸미 듕귁에 달아\n1234567890123456789012"; style = style, fit = false),
            4,
            DEFAULT_WIDTH[],
        )
        for justify in (:left, :center, :right)
            # ----------------------------- text only content ---------------------------- #
            _kw = (justify = justify, style = style)
            _nofit = (; fit = false, _kw...)
            @testpanel(Panel("°"^1500; _nofit...), nothing, DEFAULT_WIDTH[])

            # ------------------------------- nested panels ------------------------------ #
            @testpanel(Panel(Panel("test"); fit = true, _kw...), 5, 16)

            @testpanel(Panel(Panel(Panel("°"); _nofit...); _nofit...), 7, DEFAULT_WIDTH[])

            # NOTE: using a panel with arbitrary long text can fail testing on wide terminals, since
            # the final `height` can vary (github.com/FedeClaudi/Term.jl/issues/112)
            @testpanel(
                Panel(Panel("°"^250); _nofit...),
                WIDE_TERM ? nothing : 5,
                DEFAULT_WIDTH[]
            )

            @testpanel(Panel(Panel("test"; _kw...); fit = false), 5, DEFAULT_WIDTH[])

            @testpanel(
                Panel(Panel(Panel("°"; _kw...); _kw...); fit = false),
                7,
                DEFAULT_WIDTH[]
            )

            @testpanel(
                Panel(Panel("°"^250; _kw...); fit = false),
                WIDE_TERM ? nothing : 5,
                DEFAULT_WIDTH[]
            )

            @testpanel(
                Panel(Panel("t1"; _kw...), Panel("t2"; _kw...); fit = false),
                8,
                DEFAULT_WIDTH[]
            )

            _kw = (fit = false, height = 8, width = 30)
            @testpanel(Panel(Panel("test"; width = 22); _kw...), 8, 30)

            @testpanel(Panel(Panel("test"; width = 42); _kw...), 8, 30)

            @testpanel(
                Panel(
                    Panel("test"; height = 12, width = 42);
                    fit = false,
                    height = 8,
                    width = 30,
                ),
                8,
                30,
            )
        end
    end
end
>>>>>>> c6a6bf28

@testset "\e[34mPANEL - FIT - measure" begin
    @testpanel(Panel("t"; fit = true), 3, 7)
    @testpanel(Panel("test"; fit = true), 3, 10)
    @testpanel(Panel("1234\n123456789012"; fit = true), 4, 18)
    @testpanel(Panel("나랏말싸미 듕귁에 달아"; fit = true), 3, 28)
    @testpanel(Panel("나랏말싸미 듕귁에 달아\n1234567890123456789012"; fit = true), 4, 28)
    for justify in (:left, :center, :right)
        # ----------------------------- text only content ---------------------------- #
        _kw = (fit = true, justify = justify)
        @testpanel(Panel("°"^1500; _kw...), nothing, console_width() - 1)

        # ------------------------------- nested panels ------------------------------ #
        @testpanel(Panel(Panel("test"); _kw...), 5, 16)

        @testpanel(Panel(Panel(Panel("°"); _kw...); _kw...), 7, 19)

        @testpanel(
            Panel(Panel("°"^250); _kw...),
            WIDE_TERM ? nothing : 8,
            console_width() - 1
        )

        @testpanel(Panel(Panel("test"; justify = justify); fit = true), 5, 16)

        @testpanel(
            Panel(Panel(Panel("°"; justify = justify); justify = justify); fit = true),
            7,
            19,
        )

        @testpanel(
            Panel(Panel("°"^250; justify = justify); fit = true),
            nothing,
            console_width() - 1,
        )

        @testpanel(
            Panel(
                Panel("t1"; justify = justify),
                Panel("t2"; justify = justify);
                fit = true,
            ),
            8,
            14,
        )

        _kw = (fit = true, width = 30, height = 8)
        @testpanel(Panel(Panel("test"; width = 22); _kw...), 8, 30)

        @testpanel(Panel(Panel("test"; width = 42); _kw...), 8, 48)

        @testpanel(Panel(Panel("test"; height = 12, width = 42); _kw...), 14, 48)
    end
end

@testset "PANEL - centered title style" begin
    @test string(
        Panel(title = "test", width=88, title_justify = :left, title_style = "italic red"),
    ) ==
          "\e[22m╭──── \e[3m\e[31mtest\e[23m\e[39m\e[22m\e[22m ────────────────────────────────────────────────────────────────────────────╮\e[22m\e[0m\e[22m\n\e[22m╰──────────────────────────────────────────────────────────────────────────────────────╯\e[22m\e[0m"
    @test string(
        Panel(title = "test", width=88, title_justify = :center, title_style = "italic red"),
    ) ==
          "\e[22m╭────────────────────────────────────────\e[22m \e[3m\e[31mtest\e[23m\e[39m\e[22m\e[22m ────────────────────────────────────────╮\e[22m\e[0m\n\e[22m╰──────────────────────────────────────────────────────────────────────────────────────╯\e[22m\e[0m"
    @test string(
        Panel(title = "test", width=88, title_justify = :right, title_style = "italic red"),
    ) ==
          "\e[22m╭───────────────────────────────────────────────────────────────────────────── \e[3m\e[31mtest\e[23m\e[39m\e[22m\e[22m ───╮\e[22m\e[0m\e[22m\n\e[22m╰──────────────────────────────────────────────────────────────────────────────────────╯\e[22m\e[0m"

    @test string(Panel(title = "test", width=88, title_justify = :left)) ==
          "\e[22m╭──── test\e[22m ────────────────────────────────────────────────────────────────────────────╮\e[22m\e[0m\e[22m\n\e[22m╰──────────────────────────────────────────────────────────────────────────────────────╯\e[22m\e[0m"
    @test string(Panel(title = "test", width=88, title_justify = :center)) ==
          "\e[22m╭────────────────────────────────────────\e[22m test\e[22m ────────────────────────────────────────╮\e[22m\e[0m\n\e[22m╰──────────────────────────────────────────────────────────────────────────────────────╯\e[22m\e[0m"
    @test string(Panel(title = "test", width=88, title_justify = :right)) ==
          "\e[22m╭───────────────────────────────────────────────────────────────────────────── test\e[22m ───╮\e[22m\e[0m\e[22m\n\e[22m╰──────────────────────────────────────────────────────────────────────────────────────╯\e[22m\e[0m"

    p = Panel(
        title = "test",
        title_justify = :left,
        subtitle = "aaaaa",
        subtitle_justify = :right,
        width = 22,
    )
    @test string(p) ==
          "\e[22m╭──── test\e[22m ──────────╮\e[22m\e[0m\e[22m\n\e[22m╰────────── aaaaa\e[22m ───╯\e[22m\e[0m\e[22m\e[0m"
end

@testset "PANEL - compare to string" begin
    pts = """
Lorem{red} ipsum dolor s{/red}it amet, consectetur adipiscing elit,
ed do eiusmod tempor {bold blue}incididu{underline}nt ut labore et dolore magna aliqua. Ut enim ad minim
veniam, quis nos{/underline}trud exercitation ullamco laboris nisi ut aliquip ex 
ea commodo consequat. Duis aute {/bold blue}{red on_black}irure dolor in reprehenderit 
in voluptate velit esse cillum dolore eu fugiat nulla 
pariatur. Excepteur sint occaecat{/red on_black} cupidatat non proident, 
sunt in {green}culpa qui officia{/green} deserunt mollit anim 
id est laborum."""

    pts = replace(pts, "\n" => "")

    pts2 = replace(
        """
Lorem ipsum {bold}dolor sit{/bold} amet, consectetur adipiscing elit,
ed do e{red}iusmod tempor incididunt{/red} ut {bold}labore et {underline}dolore{/underline} magna aliqua.{/bold} Ut enim ad minim
veniam, quis{green} nostrud exercitation {on_black}ullamco laboris nisi ut aliquip ex {/on_black}
ea commodo consequat.{blue} Duis aute irure dolor in{/blue} reprehenderit 
in voluptate velit{/green} esse {italic}cillum dolore{/italic}{red} eu{/red}{italic green} fugiat {/italic green}nulla 
pariatur. Excepteur{red} sint{/red}{blue} occaecat cupidatat {/blue}non proident, 
sunt in culpa qui {italic}officia{/italic} deserunt mollit anim 
id est laborum.""",
        "\n" => "",
    )

    @test string(Panel(pts2; fit = false, width = 44)) ==
          "\e[22m╭──────────────────────────────────────────╮\e[22m\n\e[0m\e[22m│\e[22m\e[0m  Lorem ipsum \e[1mdolor sit\e[22m amet,             \e[0m\e[22m│\e[22m\e[0m\n\e[0m\e[22m│\e[22m\e[0m  consectetur adipiscing elit,ed do       \e[0m\e[22m│\e[22m\e[0m\n\e[0m\e[22m│\e[22m\e[0m  e\e[31miusmod tempor incididunt\e[39m\e[22m ut \e[1mlabore     \e[0m\e[22m│\e[22m\e[0m\n\e[0m\e[22m│\e[22m\e[0m  et \e[4mdolore\e[24m\e[1m magna aliqua.\e[22m Ut enim ad      \e[0m\e[22m│\e[22m\e[0m\n\e[0m\e[22m│\e[22m\e[0m  minimveniam, quis\e[32m nostrud               \e[0m\e[22m│\e[22m\e[0m\n\e[0m\e[22m│\e[22m\e[0m  exercitation \e[40mullamco laboris nisi ut    \e[0m\e[22m│\e[22m\e[0m\n\e[0m\e[22m│\e[22m\e[0m  aliquip ex \e[49m\e[32mea commodo consequat.\e[34m Duis   \e[0m\e[22m│\e[22m\e[0m\n\e[0m\e[22m│\e[22m\e[0m  aute irure dolor in\e[39m\e[32m reprehenderit in    \e[0m\e[22m│\e[22m\e[0m\n\e[0m\e[22m│\e[22m\e[0m  voluptate velit\e[39m\e[22m esse \e[3mcillum dolore\e[23m\e[22m\e[31m eu\e[39m\e[22m\e[3m\e[32m   \e[0m\e[22m│\e[22m\e[0m\n\e[0m\e[22m│\e[22m\e[0m  fugiat \e[23m\e[22m\e[39m\e[3mnulla pariatur. Excepteur\e[31m sint\e[39m\e[3m\e[34m   \e[0m\e[22m│\e[22m\e[0m\n\e[0m\e[22m│\e[22m\e[0m  occaecat cupidatat \e[39m\e[3mnon proident, sunt   \e[0m\e[22m│\e[22m\e[0m\n\e[0m\e[22m│\e[22m\e[0m  in culpa qui \e[3mofficia\e[23m\e[3m deserunt mollit    \e[0m\e[22m│\e[22m\e[0m\n\e[0m\e[22m│\e[22m\e[0m  anim id est laborum.                    \e[0m\e[22m│\e[22m\e[0m\n\e[22m╰──────────────────────────────────────────╯\e[22m\e[0m"

    @test string(Panel(pts2; fit = false, width = 51)) ==
          "\e[22m╭─────────────────────────────────────────────────╮\e[22m\n\e[0m\e[22m│\e[22m\e[0m  Lorem ipsum \e[1mdolor sit\e[22m amet, consectetur        \e[0m\e[22m│\e[22m\e[0m\n\e[0m\e[22m│\e[22m\e[0m  adipiscing elit,ed do e\e[31miusmod tempor           \e[0m\e[22m│\e[22m\e[0m\n\e[0m\e[22m│\e[22m\e[0m  incididunt\e[39m\e[22m ut \e[1mlabore et \e[4mdolore\e[24m\e[1m magna aliqua.\e[22m   \e[0m\e[22m│\e[22m\e[0m\n\e[0m\e[22m│\e[22m\e[0m  Ut enim ad minimveniam, quis\e[32m nostrud           \e[0m\e[22m│\e[22m\e[0m\n\e[0m\e[22m│\e[22m\e[0m  exercitation \e[40mullamco laboris nisi ut aliquip   \e[0m\e[22m│\e[22m\e[0m\n\e[0m\e[22m│\e[22m\e[0m  ex \e[49m\e[32mea commodo consequat.\e[34m Duis aute irure       \e[0m\e[22m│\e[22m\e[0m\n\e[0m\e[22m│\e[22m\e[0m  dolor in\e[39m\e[32m reprehenderit in voluptate velit\e[39m\e[22m      \e[0m\e[22m│\e[22m\e[0m\n\e[0m\e[22m│\e[22m\e[0m  esse \e[3mcillum dolore\e[23m\e[22m\e[31m eu\e[39m\e[22m\e[3m\e[32m fugiat \e[23m\e[22m\e[39m\e[3mnulla pariatur.   \e[0m\e[22m│\e[22m\e[0m\n\e[0m\e[22m│\e[22m\e[0m  Excepteur\e[31m sint\e[39m\e[3m\e[34m occaecat cupidatat \e[39m\e[3mnon          \e[0m\e[22m│\e[22m\e[0m\n\e[0m\e[22m│\e[22m\e[0m  proident, sunt in culpa qui \e[3mofficia\e[23m\e[3m deserunt   \e[0m\e[22m│\e[22m\e[0m\n\e[0m\e[22m│\e[22m\e[0m  mollit anim id est laborum.                    \e[0m\e[22m│\e[22m\e[0m\n\e[22m╰─────────────────────────────────────────────────╯\e[22m\e[0m"

    @test string(Panel(pts2; fit = false, width = 67)) ==
          "\e[22m╭─────────────────────────────────────────────────────────────────╮\e[22m\n\e[0m\e[22m│\e[22m\e[0m  Lorem ipsum \e[1mdolor sit\e[22m amet, consectetur adipiscing elit,ed     \e[0m\e[22m│\e[22m\e[0m\n\e[0m\e[22m│\e[22m\e[0m  do e\e[31miusmod tempor incididunt\e[39m\e[22m ut \e[1mlabore et \e[4mdolore\e[24m\e[1m magna         \e[0m\e[22m│\e[22m\e[0m\n\e[0m\e[22m│\e[22m\e[0m  aliqua.\e[22m Ut enim ad minimveniam, quis\e[32m nostrud exercitation      \e[0m\e[22m│\e[22m\e[0m\n\e[0m\e[22m│\e[22m\e[0m  \e[40mullamco laboris nisi ut aliquip ex \e[49m\e[32mea commodo consequat.\e[34m       \e[0m\e[22m│\e[22m\e[0m\n\e[0m\e[22m│\e[22m\e[0m  Duis aute irure dolor in\e[39m\e[32m reprehenderit in voluptate velit\e[39m\e[22m      \e[0m\e[22m│\e[22m\e[0m\n\e[0m\e[22m│\e[22m\e[0m  esse \e[3mcillum dolore\e[23m\e[22m\e[31m eu\e[39m\e[22m\e[3m\e[32m fugiat \e[23m\e[22m\e[39m\e[3mnulla pariatur. Excepteur\e[31m sint\e[39m\e[3m\e[34m    \e[0m\e[22m│\e[22m\e[0m\n\e[0m\e[22m│\e[22m\e[0m  occaecat cupidatat \e[39m\e[3mnon proident, sunt in culpa qui \e[3mofficia\e[23m\e[3m     \e[0m\e[22m│\e[22m\e[0m\n\e[0m\e[22m│\e[22m\e[0m  deserunt mollit anim id est laborum.                           \e[0m\e[22m│\e[22m\e[0m\n\e[22m╰─────────────────────────────────────────────────────────────────╯\e[22m\e[0m"

    circle = """
          oooo    
       oooooooooo 
      oooooooooooo
      oooooooooooo
       oooooooooo 
          oooo    """
    p = Panel(circle; fit = true, padding = (0, 0, 0, 0))
    @test string(p) ==
          "\e[22m╭────────────╮\e[22m\n\e[0m\e[22m│\e[22m\e[0m    oooo    \e[0m\e[22m│\e[22m\e[0m\n\e[0m\e[22m│\e[22m\e[0m oooooooooo \e[0m\e[22m│\e[22m\e[0m\n\e[0m\e[22m│\e[22m\e[0moooooooooooo\e[0m\e[22m│\e[22m\e[0m\n\e[0m\e[22m│\e[22m\e[0moooooooooooo\e[0m\e[22m│\e[22m\e[0m\n\e[0m\e[22m│\e[22m\e[0m oooooooooo \e[0m\e[22m│\e[22m\e[0m\n\e[0m\e[22m│\e[22m\e[0m    oooo    \e[0m\e[22m│\e[22m\e[0m\n\e[22m╰────────────╯\e[22m\e[0m"

    p = Panel(
        "test"^25;
        height = 22,
        width = 49,
        box = :HEAVY,
        justify = :center,
        title = "description",
        title_justify = :center,
        title_style = "bold bright_blue",
        padding = (2, 4, 4, 2),
        fit = false,
    )
    @test size(p.measure) == (22, 49)

    p = Panel(
        "test"^25;
        height = 22,
        width = 49,
        box = :SIMPLE,
        justify = :center,
        title = "description",
        title_justify = :center,
        title_style = "bold bright_blue",
        padding = (2, 4, 4, 2),
        fit = false,
    )
    @test size(p.measure) == (22, 49)

    p = Panel(
        PlaceHolder(60, 30);
        height = 22,
        width = 49,
        box = :HEAVY,
        justify = :center,
        title = "description",
        title_justify = :center,
        title_style = "bold bright_blue",
        padding = (2, 0, 2, 0),
        fit = false,
    )
    @test size(p.measure) == (22, 49)
end

@testset "\e[34mPanel + renderables" begin
    @testpanel(Panel(RenderableText("x"^5)), 3, 11)

    @testpanel(Panel(RenderableText("x"^500); fit = false), 9, DEFAULT_WIDTH[])

    @testpanel(Panel(RenderableText("x"^5); fit = true), 3, 11)

    @testpanel(
        Panel(RenderableText("x"^500); fit = true),
        nothing,
        displaysize(stdout)[2] - 1,
    )
end

@testset "\e[34mPANEL - titles" begin
    style = "red"
    for fit in (true, false)
        for justify in (:left, :center, :right)
            @testpanel(
                Panel(
                    "°"^50;
                    title = "test",
                    title_style = style,
                    title_justify = justify,
                    subtitle = "subtest",
                    subtitle_style = style,
                    subtitle_justify = justify,
                    fit = fit,
                ),
                3,
                fit ? nothing : DEFAULT_WIDTH[],
            )
        end
    end
end

@testset "\e[34mPanel - padding" begin
    p = Panel("°"^24; padding = (4, 4, 2, 2), fit = false)
    @testpanel(p, 7, DEFAULT_WIDTH[])

    p = Panel("°"^24; padding = (4, 4, 2, 2), fit = true)
    @testpanel(p, 7, 34)
end

@testset "\e[34mPanel - background" begin
    p = Panel(apply_style(
        """
    asasd
asdasadas
asdsasdasdsadasdsa
ads
    """,
        "on_blue",
    ); background = "on_red")
    @test string(p) ==
          "\e[22m╭──────────────────────╮\e[22m\n\e[0m\e[22m│\e[22m\e[0m\e[41m  \e[49m\e[0m\e[44m    asasd\e[49m\e[41m         \e[49m\e[41m  \e[49m\e[0m\e[22m│\e[22m\e[0m\n\e[0m\e[22m│\e[22m\e[0m\e[41m  \e[49m\e[0m\e[44masdasadas\e[49m\e[41m         \e[49m\e[41m  \e[49m\e[0m\e[22m│\e[22m\e[0m\n\e[0m\e[22m│\e[22m\e[0m\e[41m  \e[49m\e[0m\e[44masdsasdasdsadasdsa\e[49m\e[41m\e[49m\e[41m  \e[49m\e[0m\e[22m│\e[22m\e[0m\n\e[0m\e[22m│\e[22m\e[0m\e[41m  \e[49m\e[0m\e[44mads\e[49m\e[41m               \e[49m\e[41m  \e[49m\e[0m\e[22m│\e[22m\e[0m\n\e[0m\e[22m│\e[22m\e[0m\e[41m  \e[49m\e[0m\e[44m    \e[49m\e[41m              \e[49m\e[41m  \e[49m\e[0m\e[22m│\e[22m\e[0m\n\e[22m╰──────────────────────╯\e[22m\e[0m"
end<|MERGE_RESOLUTION|>--- conflicted
+++ resolved
@@ -54,58 +54,6 @@
     end
 end
 
-<<<<<<< HEAD
-# @testset "\e[34mPANEL - nofit - measure" begin
-#     for style in ("default", "red", "on_blue")
-#         testpanel(Panel("t"; style = style, fit = false), 88, 3)
-#         testpanel(Panel("test"; style = style, fit = false), 88, 3)
-#         testpanel(Panel("1234\n123456789012"; style = style, fit = false), 88, 4)
-#         testpanel(Panel("나랏말싸미 듕귁에 달아"; style = style, fit = false), 88, 3)
-#         testpanel(
-#             Panel("나랏말싸미 듕귁에 달아\n1234567890123456789012"; style = style, fit = false),
-#             88,
-#             4,
-#         )
-#         for justify in (:left, :center, :right)
-#             # ----------------------------- text only content ---------------------------- #
-#             _kw = (justify = justify, style = style)
-#             _nofit = (; fit = false, _kw...)
-#             testpanel(Panel("."^1500; _nofit...), 88, 21)
-
-#             # ------------------------------- nested panels ------------------------------ #
-#             testpanel(Panel(Panel("test"); fit = true, _kw...), 16, 5)
-
-#             testpanel(Panel(Panel(Panel("."); _nofit...); _nofit...), 88, 7)
-
-#             testpanel(Panel(Panel("."^250); _nofit...), 88, 5)
-
-#             testpanel(Panel(Panel("test"; _kw...); fit = false), 88, 5)
-
-#             testpanel(Panel(Panel(Panel("."; _kw...); _kw...); fit = false), 88, 7)
-
-#             testpanel(Panel(Panel("."^250; _kw...); fit = false), 88, 5)
-
-#             testpanel(Panel(Panel("t1"; _kw...), Panel("t2"; _kw...); fit = false), 88, 8)
-
-#             _kw = (fit = false, width = 30, height = 8)
-#             testpanel(Panel(Panel("test"; width = 22); _kw...), 30, 8)
-
-#             testpanel(Panel(Panel("test"; width = 42); _kw...), 30, 8)
-
-#             testpanel(
-#                 Panel(
-#                     Panel("test"; height = 12, width = 42);
-#                     fit = false,
-#                     height = 8,
-#                     width = 30,
-#                 ),
-#                 30,
-#                 8,
-#             )
-#         end
-#     end
-# end
-=======
 @testset "\e[34mPANEL - nofit - measure" begin
     for style in ("default", "red", "on_blue")
         @testpanel(Panel("t"; style = style, fit = false), 3, DEFAULT_WIDTH[])
@@ -178,7 +126,6 @@
         end
     end
 end
->>>>>>> c6a6bf28
 
 @testset "\e[34mPANEL - FIT - measure" begin
     @testpanel(Panel("t"; fit = true), 3, 7)
