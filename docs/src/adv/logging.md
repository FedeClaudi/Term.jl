--- conflicted
+++ resolved
@@ -58,12 +58,8 @@
     Setting up Term's loggers  will change this behavior for any downstream user of your code. While this could be okay, it might be surprising and undesirable for some, so do at your own risk. 
 
 !!! tip
-<<<<<<< HEAD
     You can rever to the original logger using `uninstall_term_logger`.
 
 
 !!! tip "Term and other log outputs"
-    See [here](https://discourse.julialang.org/t/term-jl-logging-sending-messages-to-multiple-locations/84841) for some info on how to use Term's logger in conjuction with other logging outputs.
-=======
-    You can reverse to the original logger using `uninstall_term_logger`.
->>>>>>> 81d317d0
+    See [here](https://discourse.julialang.org/t/term-jl-logging-sending-messages-to-multiple-locations/84841) for some info on how to use Term's logger in conjuction with other logging outputs.