--- conflicted
+++ resolved
@@ -20,11 +20,6 @@
 Coverage = "1"
 Documenter = "0.27"
 Highlights = "0.5"
-<<<<<<< HEAD
-=======
-IterTools = "1"
-LocalCoverage = "0.3"
->>>>>>> 6d27da0d
 Parameters = "0.12"
 PkgTemplates = "0.7"
 Revise = "3"
